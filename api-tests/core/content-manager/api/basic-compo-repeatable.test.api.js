--- conflicted
+++ resolved
@@ -114,11 +114,7 @@
 
     expect(res.statusCode).toBe(200);
     expect(res.body.data).toMatchObject(product);
-<<<<<<< HEAD
-    expect(res.body.data.id).toEqual(data.productsWithCompo[0].id);
-=======
     expect(res.body.data.documentId).toEqual(data.productsWithCompo[0].documentId);
->>>>>>> 76851890
     expect(res.body.data.publishedAt).toBeDefined();
     data.productsWithCompo[0] = res.body.data;
   });
