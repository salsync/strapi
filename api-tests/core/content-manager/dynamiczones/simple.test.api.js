'use strict';

const { createTestBuilder } = require('api-tests/builder');
const { createStrapiInstance } = require('api-tests/strapi');
const { createAuthRequest } = require('api-tests/request');

let strapi;
let rq;

const defaultBody = {
  field: [
    {
      __component: 'default.simple-compo',
      name: 'someString',
    },
    {
      __component: 'default.compo-with-other-compo',
      compo: {
        name: 'someString',
      },
    },
  ],
};

const models = {
  ct: {
    displayName: 'withdynamiczone',
    singularName: 'withdynamiczone',
    pluralName: 'withdynamiczones',
    attributes: {
      field: {
        type: 'dynamiczone',
        components: ['default.compo-with-other-compo', 'default.simple-compo'],
        required: false,
        min: 2,
        max: 5,
      },
    },
  },
  simpleCompo: {
    displayName: 'simple-compo',
    attributes: {
      name: {
        type: 'string',
      },
    },
  },
  otherCompo: {
    displayName: 'compo-with-other-compo',
    attributes: {
      compo: {
        type: 'component',
        component: 'default.simple-compo',
      },
    },
  },
};

const createEntry = () => {
  return rq({
    method: 'POST',
    url: '/',
    body: defaultBody,
  });
};

const createEmpty = () => {
  return rq({
    method: 'POST',
    url: '/',
    body: {
      field: [],
    },
  });
};

describe('Not required dynamiczone', () => {
  const builder = createTestBuilder();

  beforeAll(async () => {
    await builder
      .addComponent(models.simpleCompo)
      .addComponent(models.otherCompo)
      .addContentType(models.ct)
      .build();

    strapi = await createStrapiInstance();
    rq = await createAuthRequest({ strapi });
    rq.setURLPrefix('/content-manager/collection-types/api::withdynamiczone.withdynamiczone');
  });

  afterAll(async () => {
    await strapi.destroy();
    await builder.cleanup();
  });

  describe('Creation', () => {
    test('Can create an entry with a dynamic zone and a nested compo', async () => {
      const res = await rq({
        method: 'POST',
        url: '/',
        body: {
          field: [
            {
              __component: 'default.simple-compo',
              name: 'someString',
            },
            {
              __component: 'default.compo-with-other-compo',
              compo: {
                name: 'someString',
              },
            },
          ],
        },
        qs: {
          populate: ['field'],
        },
      });

      expect(res.statusCode).toBe(200);
      expect(Array.isArray(res.body.data.field)).toBe(true);
      expect(res.body.data).toMatchObject({
        field: [
          {
            id: expect.anything(),
            __component: 'default.simple-compo',
            name: 'someString',
          },
          {
            id: expect.anything(),
            __component: 'default.compo-with-other-compo',
            compo: {
              id: expect.anything(),
              name: 'someString',
            },
          },
        ],
      });
    });

    test('Can create entry with empty dynamiczone if it is not required', async () => {
      const res = await rq({
        method: 'POST',
        url: '/',
        body: {
          field: [],
        },
        qs: {
          populate: ['field'],
        },
      });

      expect(res.statusCode).toBe(200);
      expect(Array.isArray(res.body.data.field)).toBe(true);
      expect(res.body.data.field.length).toBe(0);
    });

    test('Throw if min items is not respected', async () => {
      const res = await rq({
        method: 'POST',
        url: '/',
        body: {
          field: [
            {
              __component: 'default.simple-compo',
              name: 'someString',
            },
          ],
        },
      });

      expect(res.statusCode).toBe(400);
    });

    test('Throws if max items is not respected', async () => {
      const res = await rq({
        method: 'POST',
        url: '/',
        body: {
          field: Array(10).fill({
            __component: 'default.simple-compo',
            name: 'someString',
          }),
        },
      });

      expect(res.statusCode).toBe(400);
    });
  });

  describe('Getting one entry', () => {
    test('The entry has its dynamic zone populated', async () => {
      const createRes = await createEntry();
<<<<<<< HEAD
      const entryId = createRes.body.data.id;
=======
      const entryId = createRes.body.data.documentId;
>>>>>>> 76851890

      const res = await rq({
        method: 'GET',
        url: `/${entryId}`,
        qs: {
          populate: ['field'],
        },
      });

      expect(res.statusCode).toBe(200);
      expect(Array.isArray(res.body.data.field)).toBe(true);
      expect(res.body.data).toMatchObject({
        field: [
          {
            id: expect.anything(),
            __component: 'default.simple-compo',
            name: 'someString',
          },
          {
            id: expect.anything(),
            __component: 'default.compo-with-other-compo',
            compo: {
              id: expect.anything(),
              name: 'someString',
            },
          },
        ],
      });
    });
  });

  describe('Listing entries', () => {
    test('The entries have their dynamic zones populated', async () => {
      const res = await rq({
        method: 'GET',
        url: '/',
        qs: {
          populate: ['field'],
        },
      });

      expect(res.statusCode).toBe(200);

      expect(res.body.pagination).toBeDefined();
      expect(Array.isArray(res.body.results)).toBe(true);
      expect(res.body.results).toEqual(
        expect.arrayContaining([
          expect.objectContaining({
            field: expect.arrayContaining([
              expect.objectContaining({
                id: expect.anything(),
                __component: expect.any(String),
              }),
            ]),
          }),
        ])
      );
    });
  });

  describe('Edition', () => {
    test('Can empty non required dynamic zone', async () => {
      const createRes = await createEntry();

      expect(createRes.statusCode).toBe(200);
<<<<<<< HEAD
      const entryId = createRes.body.data.id;
=======
      const entryId = createRes.body.data.documentId;
>>>>>>> 76851890

      const res = await rq({
        method: 'PUT',
        url: `/${entryId}`,
        body: {
          field: [],
        },
        qs: {
          populate: ['field'],
        },
      });

      expect(res.statusCode).toBe(200);
      expect(Array.isArray(res.body.data.field)).toBe(true);
      expect(res.body.data.field).toEqual([]);
    });

    test('Can add items to empty dynamic zone', async () => {
      const createRes = await createEmpty();

      expect(createRes.statusCode).toBe(200);
<<<<<<< HEAD
      const entryId = createRes.body.data.id;
=======
      const entryId = createRes.body.data.documentId;
>>>>>>> 76851890

      const res = await rq({
        method: 'PUT',
        url: `/${entryId}`,
        body: defaultBody,
        qs: {
          populate: ['field'],
        },
      });

      expect(res.statusCode).toBe(200);
      expect(Array.isArray(res.body.data.field)).toBe(true);
      expect(res.body.data).toMatchObject({
        field: [
          {
            id: expect.anything(),
            __component: 'default.simple-compo',
            name: 'someString',
          },
          {
            id: expect.anything(),
            __component: 'default.compo-with-other-compo',
            compo: {
              id: expect.anything(),
              name: 'someString',
            },
          },
        ],
      });
    });

    test('Can remove items from dynamic zone', async () => {
      const createRes = await createEntry();

      expect(createRes.statusCode).toBe(200);
<<<<<<< HEAD
      const entryId = createRes.body.data.id;
=======
      const entryId = createRes.body.data.documentId;
>>>>>>> 76851890

      const res = await rq({
        method: 'PUT',
        url: `/${entryId}`,
        body: {
          field: [
            {
              __component: 'default.simple-compo',
              name: 'otherString',
            },
            {
              __component: 'default.simple-compo',
              name: 'secondString',
            },
          ],
        },
        qs: {
          populate: ['field'],
        },
      });

      expect(res.statusCode).toBe(200);
      expect(Array.isArray(res.body.data.field)).toBe(true);
      expect(res.body.data).toMatchObject({
        field: [
          {
            id: expect.anything(),
            __component: 'default.simple-compo',
            name: 'otherString',
          },
          {
            id: expect.anything(),
            __component: 'default.simple-compo',
            name: 'secondString',
          },
        ],
      });
    });

    test('Respects min items', async () => {
      const createRes = await createEntry();

      expect(createRes.statusCode).toBe(200);
<<<<<<< HEAD
      const entryId = createRes.body.data.id;
=======
      const entryId = createRes.body.data.documentId;
>>>>>>> 76851890

      const res = await rq({
        method: 'PUT',
        url: `/${entryId}`,
        body: {
          field: [
            {
              __component: 'default.simple-compo',
              name: 'otherString',
            },
          ],
        },
      });

      expect(res.statusCode).toBe(400);
    });

    test('Respects max items', async () => {
      const createRes = await createEntry();

      expect(createRes.statusCode).toBe(200);
<<<<<<< HEAD
      const entryId = createRes.body.data.id;
=======
      const entryId = createRes.body.data.documentId;
>>>>>>> 76851890

      const res = await rq({
        method: 'PUT',
        url: `/${entryId}`,
        body: {
          field: Array(10).fill({
            __component: 'default.simple-compo',
            name: 'otherString',
          }),
        },
      });

      expect(res.statusCode).toBe(400);
    });
  });

  // FIX: Decide what payload to return when deleting
  describe.skip('Deletion', () => {
    test('Returns the entry with its paths populated', async () => {
      const createRes = await createEntry();

      expect(createRes.statusCode).toBe(200);
      const entryId = createRes.body.documentId;

      const res = await rq({
        method: 'DELETE',
        url: `/${entryId}`,
        qs: {
          populate: ['field'],
        },
      });

      expect(res.statusCode).toBe(200);
      expect(Array.isArray(res.body.field)).toBe(true);
      expect(res.body).toEqual(
        expect.objectContaining({
          field: expect.arrayContaining([
            expect.objectContaining({
              id: expect.anything(),
              __component: expect.any(String),
            }),
          ]),
        })
      );
    });
  });
});<|MERGE_RESOLUTION|>--- conflicted
+++ resolved
@@ -192,11 +192,7 @@
   describe('Getting one entry', () => {
     test('The entry has its dynamic zone populated', async () => {
       const createRes = await createEntry();
-<<<<<<< HEAD
-      const entryId = createRes.body.data.id;
-=======
-      const entryId = createRes.body.data.documentId;
->>>>>>> 76851890
+      const entryId = createRes.body.data.documentId;
 
       const res = await rq({
         method: 'GET',
@@ -262,11 +258,7 @@
       const createRes = await createEntry();
 
       expect(createRes.statusCode).toBe(200);
-<<<<<<< HEAD
-      const entryId = createRes.body.data.id;
-=======
-      const entryId = createRes.body.data.documentId;
->>>>>>> 76851890
+      const entryId = createRes.body.data.documentId;
 
       const res = await rq({
         method: 'PUT',
@@ -288,11 +280,7 @@
       const createRes = await createEmpty();
 
       expect(createRes.statusCode).toBe(200);
-<<<<<<< HEAD
-      const entryId = createRes.body.data.id;
-=======
-      const entryId = createRes.body.data.documentId;
->>>>>>> 76851890
+      const entryId = createRes.body.data.documentId;
 
       const res = await rq({
         method: 'PUT',
@@ -328,11 +316,7 @@
       const createRes = await createEntry();
 
       expect(createRes.statusCode).toBe(200);
-<<<<<<< HEAD
-      const entryId = createRes.body.data.id;
-=======
-      const entryId = createRes.body.data.documentId;
->>>>>>> 76851890
+      const entryId = createRes.body.data.documentId;
 
       const res = await rq({
         method: 'PUT',
@@ -376,11 +360,7 @@
       const createRes = await createEntry();
 
       expect(createRes.statusCode).toBe(200);
-<<<<<<< HEAD
-      const entryId = createRes.body.data.id;
-=======
-      const entryId = createRes.body.data.documentId;
->>>>>>> 76851890
+      const entryId = createRes.body.data.documentId;
 
       const res = await rq({
         method: 'PUT',
@@ -402,11 +382,7 @@
       const createRes = await createEntry();
 
       expect(createRes.statusCode).toBe(200);
-<<<<<<< HEAD
-      const entryId = createRes.body.data.id;
-=======
-      const entryId = createRes.body.data.documentId;
->>>>>>> 76851890
+      const entryId = createRes.body.data.documentId;
 
       const res = await rq({
         method: 'PUT',
