--- conflicted
+++ resolved
@@ -62,22 +62,14 @@
     });
 
     const updateRes = await rq.put(
-<<<<<<< HEAD
-      `/content-manager/collection-types/api::withrichtext.withrichtext/${res.body.data.id}`,
-=======
       `/content-manager/collection-types/api::withrichtext.withrichtext/${res.body.data.documentId}`,
->>>>>>> 76851890
       {
         body: { field: 'Updated \nstring' },
       }
     );
     expect(updateRes.statusCode).toBe(200);
     expect(updateRes.body.data).toMatchObject({
-<<<<<<< HEAD
-      id: res.body.data.id,
-=======
       documentId: res.body.data.documentId,
->>>>>>> 76851890
       field: 'Updated \nstring',
     });
   });
