# Filters

See the [filters' concepts](../concepts/concepts.md#filters) for details.

::: note
By default, the filters can only be used from `find` endpoints generated by the Content Type Builder and the [CLI](../cli/CLI.md). If you need to implement a filters system somewhere else, read the [programmatic usage](#programmatic-usage) section.
:::

## Available operators

The available operators are separated in four different categories:
 - [Filters](#filters)
 - [Sort](#sort)
 - [Limit](#limit)
 - [Start](#start)

### Filters

Easily filter results according to fields values.

 - `=`: Equals
 - `_ne`: Not equals
 - `_lt`: Lower than
 - `_gt`: Greater than
 - `_lte`: Lower than or equal to
 - `_gte`: Greater than or equal to
 - `_contains`: Contains
 - `_containss`: Contains case sensitive

#### Examples

Find users having `John` as first name.

`GET /users?firstName=John`

Find products having a price equal or greater than `3`.

`GET /products?price_gte=3`

<<<<<<< HEAD
 > Note: You can't use filter to have specific results inside relation, like "Find users and only their posts older than yesterday" as example. If you need it, you can modify or create your own service or use [GraphQL](./graphql.md#query-api).
=======
::: note
You can't use filter to have specific results inside relation, like "Find users and only their posts older than yesterday" as example. If you need it, you can modify or create your own service or use [GraphQL](./graphql.md#query-api).
:::
>>>>>>> 5a54581b

::: warning
This filter isn't available for `upload` plugin.
:::

### Sort

Sort according to a specific field.

#### Example

Sort users by email.

 - ASC: `GET /users?_sort=email:ASC`
 - DESC: `GET /users?_sort=email:DESC`

### Limit

Limit the size of the returned results.

#### Example

Limit the result length to 30.

`GET /users?_limit=30`

### Start

Skip a specific number of entries (especially useful for pagination).

#### Example

Get the second page of results.

`GET /users?_start=10&_limit=10`

## Programmatic usage

Requests system can be implemented in custom code sections.

### Extracting requests filters

To extract the filters from an JavaScript object or a request, you need to call the [`strapi.utils.models.convertParams` helper](../api-reference/reference.md#strapiutils).

::: note
The returned objects are formatted according to the ORM used by the model.
:::

#### Example

**Path —** `./api/user/controllers/User.js`.

```js
// Define a list of params.
const params = {
  '_limit': 20,
  '_sort': 'email'
};

// Convert params.
const formattedParams = strapi.utils.models.convertParams('user', params); // { limit: 20, sort: 'email' }
```

### Query usage

#### Example

**Path —** `./api/user/controllers/User.js`.

```js
module.exports = {

  find: async (ctx) => {
    // Convert params.
    const formattedParams = strapi.utils.models.convertParams('user', ctx.request.query);

    // Get the list of users according to the request query.
    const filteredUsers = await User
      .find()
      .where(formattedParams.where)
      .sort(formattedParams.sort)
      .skip(formattedParams.start)
      .limit(formattedParams.limit);

    // Finally, send the results to the client.
    ctx.body = filteredUsers;
  };
};
```<|MERGE_RESOLUTION|>--- conflicted
+++ resolved
@@ -37,13 +37,9 @@
 
 `GET /products?price_gte=3`
 
-<<<<<<< HEAD
- > Note: You can't use filter to have specific results inside relation, like "Find users and only their posts older than yesterday" as example. If you need it, you can modify or create your own service or use [GraphQL](./graphql.md#query-api).
-=======
 ::: note
 You can't use filter to have specific results inside relation, like "Find users and only their posts older than yesterday" as example. If you need it, you can modify or create your own service or use [GraphQL](./graphql.md#query-api).
 :::
->>>>>>> 5a54581b
 
 ::: warning
 This filter isn't available for `upload` plugin.
