--- conflicted
+++ resolved
@@ -35,14 +35,10 @@
     "react-dom": "^18.2.0"
   },
   "devDependencies": {
-<<<<<<< HEAD
-    "@docusaurus/module-type-aliases": "2.2.0",
+    "@docusaurus/module-type-aliases": "3.1.1",
     "docusaurus-plugin-typedoc": "0.22.0",
     "typedoc": "0.25.9",
     "typedoc-plugin-markdown": "3.17.1",
     "typescript": "5.3.3"
-=======
-    "@docusaurus/module-type-aliases": "3.1.1"
->>>>>>> 48f5eead
   }
 }