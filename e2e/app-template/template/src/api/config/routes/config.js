--- conflicted
+++ resolved
@@ -10,13 +10,16 @@
     },
     {
       method: 'POST',
-<<<<<<< HEAD
       path: '/config/permissions/prune',
       handler: 'config.permissionsPrune',
-=======
+      config: {
+        auth: false,
+      },
+    },
+    {
+      method: 'POST',
       path: '/config/resettransfertoken',
       handler: 'config.resetTransferToken',
->>>>>>> 20c4c0d0
       config: {
         auth: false,
       },
