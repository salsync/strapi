{
  "kind": "collectionType",
  "collectionName": "addresses",
  "info": {
    "name": "address",
    "description": ""
  },
  "options": {
<<<<<<< HEAD
    "draftAndPublish": false,
=======
    "draftAndPublish": true,
    "increments": true,
    "timestamps": [
      "created_at",
      "updated_at"
    ],
>>>>>>> 4b062f6b
    "comment": ""
  },
  "pluginOptions": {
    "i18n": {
      "localized": true
    }
  },
  "attributes": {
    "postal_coder": {
      "type": "string",
      "pluginOptions": {
        "i18n": {
          "localized": true
        }
      }
    },
    "categories": {
      "type": "relation",
      "relation": "manyToMany",
      "target": "application::category.category",
      "inversedBy": "addresses"
    },
    "cover": {
      "type": "media",
      "allowedTypes": ["files", "images", "videos"],
      "required": false,
      "pluginOptions": {
        "i18n": {
          "localized": true
        }
      }
    },
    "images": {
      "type": "media",
      "multiple": true,
      "allowedTypes": ["images"],
      "required": false,
      "pluginOptions": {
        "i18n": {
          "localized": true
        }
      }
    },
    "city": {
      "type": "string",
      "required": true,
      "maxLength": 200,
      "pluginOptions": {
        "i18n": {
          "localized": true
        }
      }
    },
    "left": {
      "relation": "manyToMany",
      "type": "relation",
      "inversedBy": "right",
      "target": "application::address.address"
    },
    "right": {
      "relation": "manyToMany",
      "type": "relation",
      "mappedBy": "left",
      "target": "application::address.address"
    },
    "left_1": {
      "relation": "manyToMany",
      "type": "relation",
      "inversedBy": "right_1",
      "target": "application::address.address"
    },
    "likes": {
      "type": "relation",
      "relation": "oneToMany",
      "target": "application::like.like",
      "mappedBy": "address"
    },
    "right_1": {
      "relation": "manyToMany",
      "type": "relation",
      "mappedBy": "left_1",
      "target": "application::address.address"
    },
    "json": {
      "type": "json",
      "pluginOptions": {
        "i18n": {
          "localized": true
        }
      }
    },
    "slug": {
      "type": "uid",
      "targetField": "city"
    },
    "notrepeat_req": {
      "type": "component",
      "repeatable": false,
      "pluginOptions": {
        "i18n": {
          "localized": false
        }
      },
      "component": "blog.test-como",
      "required": true
    },
    "repeat_req": {
      "type": "component",
      "repeatable": true,
      "pluginOptions": {
        "i18n": {
          "localized": true
        }
      },
      "component": "blog.test-como",
      "required": true
    },
    "repeat_req_min": {
      "type": "component",
      "repeatable": true,
      "pluginOptions": {
        "i18n": {
          "localized": true
        }
      },
      "component": "blog.test-como",
      "required": false,
      "min": 2
    }
  }
}<|MERGE_RESOLUTION|>--- conflicted
+++ resolved
@@ -6,16 +6,7 @@
     "description": ""
   },
   "options": {
-<<<<<<< HEAD
     "draftAndPublish": false,
-=======
-    "draftAndPublish": true,
-    "increments": true,
-    "timestamps": [
-      "created_at",
-      "updated_at"
-    ],
->>>>>>> 4b062f6b
     "comment": ""
   },
   "pluginOptions": {
