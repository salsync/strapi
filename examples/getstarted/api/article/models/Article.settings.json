{
  "connection": "default",
  "collectionName": "articles",
  "info": {
    "name": "article",
    "description": ""
  },
  "options": {
    "increments": true,
    "timestamps": ["created_at", "updated_at"],
    "comment": ""
  },
  "attributes": {
    "title": {
      "type": "string"
    },
    "content": {
      "type": "richtext"
    },
    "published": {
      "type": "boolean"
    },
    "json": {
      "type": "json"
    },
    "number": {
      "type": "integer"
    },
    "big_number": {
      "type": "biginteger"
    },
    "float_number": {
      "type": "float"
    },
    "decimal_number": {
      "type": "decimal"
    },
    "date": {
      "type": "date"
    },
    "enum": {
      "type": "enumeration",
      "enum": ["morning,", "noon"]
    },
    "bool": {
      "type": "boolean"
    },
    "pic": {
      "model": "file",
      "via": "related",
      "plugin": "upload"
    },
    "pictures": {
      "collection": "file",
      "via": "related",
      "plugin": "upload"
    },
    "mainTag": {
      "model": "tag"
    },
    "linkedTags": {
      "collection": "tag"
    },
    "manyTags": {
      "collection": "tag",
      "via": "linkedArticles",
      "dominant": true
    },
    "fb_cta": {
      "type": "group",
<<<<<<< HEAD
      "group": "facebook_cta"
=======
      "group": "cta_facebook"
>>>>>>> 5f9c5341
    },
    "mainIngredient": {
      "type": "group",
      "group": "ingredients"
    },
    "ingredients": {
      "type": "group",
      "group": "ingredients",
      "repeatable": true,
      "min": 1,
      "max": 10
    },
    "yoyo": {
      "group": "ingredients",
      "required": true,
      "repeatable": true,
      "min": 1,
      "type": "group"
    }
  }
}<|MERGE_RESOLUTION|>--- conflicted
+++ resolved
@@ -68,11 +68,7 @@
     },
     "fb_cta": {
       "type": "group",
-<<<<<<< HEAD
       "group": "facebook_cta"
-=======
-      "group": "cta_facebook"
->>>>>>> 5f9c5341
     },
     "mainIngredient": {
       "type": "group",
