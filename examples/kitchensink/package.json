{
  "name": "kitchensink",
  "version": "4.17.1",
  "private": true,
  "description": "A Strapi application.",
  "license": "SEE LICENSE IN LICENSE",
  "scripts": {
    "build": "strapi build",
    "build:ce": "STRAPI_DISABLE_EE=true strapi build",
    "develop": "strapi develop",
    "develop:ce": "STRAPI_DISABLE_EE=true strapi develop",
    "start": "strapi start",
    "strapi": "strapi"
  },
  "dependencies": {
<<<<<<< HEAD
    "@strapi/provider-email-mailgun": "4.17.0",
    "@strapi/provider-upload-aws-s3": "4.17.0",
    "@strapi/provider-upload-cloudinary": "4.17.0",
    "@strapi/strapi": "4.17.0",
    "better-sqlite3": "9.0.0",
=======
    "@strapi/provider-email-mailgun": "4.17.1",
    "@strapi/provider-upload-aws-s3": "4.17.1",
    "@strapi/provider-upload-cloudinary": "4.17.1",
    "@strapi/strapi": "4.17.1",
>>>>>>> 334c9540
    "lodash": "4.17.21",
    "mysql2": "3.6.2",
    "passport-google-oauth2": "0.2.0",
    "pg": "8.11.1",
    "react": "^18.2.0",
    "react-dom": "^18.2.0",
    "react-router-dom": "6.21.1",
    "styled-components": "5.3.3"
  },
  "engines": {
    "node": ">=18.0.0 <=20.x.x",
    "npm": ">=6.0.0"
  },
  "strapi": {
    "uuid": "getstarted"
  }
}<|MERGE_RESOLUTION|>--- conflicted
+++ resolved
@@ -13,18 +13,11 @@
     "strapi": "strapi"
   },
   "dependencies": {
-<<<<<<< HEAD
-    "@strapi/provider-email-mailgun": "4.17.0",
-    "@strapi/provider-upload-aws-s3": "4.17.0",
-    "@strapi/provider-upload-cloudinary": "4.17.0",
-    "@strapi/strapi": "4.17.0",
-    "better-sqlite3": "9.0.0",
-=======
     "@strapi/provider-email-mailgun": "4.17.1",
     "@strapi/provider-upload-aws-s3": "4.17.1",
     "@strapi/provider-upload-cloudinary": "4.17.1",
     "@strapi/strapi": "4.17.1",
->>>>>>> 334c9540
+    "better-sqlite3": "9.0.0",
     "lodash": "4.17.21",
     "mysql2": "3.6.2",
     "passport-google-oauth2": "0.2.0",
