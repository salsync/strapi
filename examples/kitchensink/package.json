--- conflicted
+++ resolved
@@ -13,19 +13,11 @@
     "strapi": "strapi"
   },
   "dependencies": {
-<<<<<<< HEAD
-    "@strapi/provider-email-mailgun": "4.20.5",
-    "@strapi/provider-upload-aws-s3": "4.20.5",
-    "@strapi/provider-upload-cloudinary": "4.20.5",
-    "@strapi/strapi": "4.20.5",
-    "better-sqlite3": "9.4.3",
-=======
     "@strapi/provider-email-mailgun": "5.0.0-alpha.2",
     "@strapi/provider-upload-aws-s3": "5.0.0-alpha.2",
     "@strapi/provider-upload-cloudinary": "5.0.0-alpha.2",
     "@strapi/strapi": "5.0.0-alpha.2",
-    "better-sqlite3": "9.0.0",
->>>>>>> e11b6f2e
+    "better-sqlite3": "9.4.3",
     "lodash": "4.17.21",
     "mysql2": "3.6.2",
     "passport-google-oauth2": "0.2.0",
