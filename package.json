--- conflicted
+++ resolved
@@ -106,12 +106,8 @@
     "stylelint-processor-styled-components": "1.10.0",
     "supertest": "6.2.4",
     "ts-jest": "29.0.3",
-<<<<<<< HEAD
     "typescript": "4.8.4",
-    "yargs": "13.3.2"
-=======
     "yargs": "17.6.0"
->>>>>>> 93069ea8
   },
   "engines": {
     "node": ">=14.19.1 <=18.x.x",
