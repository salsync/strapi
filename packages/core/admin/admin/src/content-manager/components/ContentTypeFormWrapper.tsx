--- conflicted
+++ resolved
@@ -101,11 +101,7 @@
   const { put, post, del } = fetchClient;
 
   const isSingleType = collectionType === 'single-types';
-<<<<<<< HEAD
-  const isCreatingEntry = (!isSingleType && !id) || id === 'create';
-=======
   const isCreatingEntry = !isSingleType && !id;
->>>>>>> 334c9540
 
   const requestURL =
     isCreatingEntry && !origin
