import React from 'react';
import { IntlProvider } from 'react-intl';
import { MemoryRouter } from 'react-router-dom';
import { render, screen, fireEvent, waitFor } from '@testing-library/react';
import { ThemeProvider, lightTheme } from '@strapi/design-system';
import { DndProvider } from 'react-dnd';
import { HTML5Backend } from 'react-dnd-html5-backend';

import { RelationInput } from '../index';

const FIXTURES_RELATIONS = {
  data: [
    {
      id: 1,
      href: '/',
      mainField: 'Relation 1',
      publicationState: 'draft',
    },
    {
      id: 2,
      href: '',
      mainField: 'Relation 2',
      publicationState: 'published',
    },
    {
      id: 3,
      href: '',
      mainField: 'Relation 3',
      publicationState: false,
    },
  ],
  isLoading: false,
  isSuccess: true,
  hasNextPage: true,
  isFetchingNextPage: false,
};

const FIXTURES_SEARCH = {
  data: [
    {
      id: 4,
      mainField: 'Relation 4',
      publicationState: 'draft',
    },
  ],
  isLoading: false,
  isSuccess: true,
};

<<<<<<< HEAD
const setup = (props) =>
  render(
    <MemoryRouter>
      <ThemeProvider theme={lightTheme}>
        <DndProvider backend={HTML5Backend}>
          <IntlProvider locale="en">
            <RelationInput
              description="this is a description"
              id="1"
              name="some-relation-1"
              label="Some Relation"
              labelLoadMore="Load more"
              loadingMessage="Relations are loading"
              labelDisconnectRelation="Remove"
              numberOfRelationsToDisplay={5}
              noRelationsMessage="No relations available"
              onRelationConnect={() => jest.fn()}
              onRelationDisconnect={() => jest.fn()}
              onRelationLoadMore={() => jest.fn()}
              onRelationReorder={() => jest.fn()}
              onSearch={() => jest.fn()}
              onSearchNextPage={() => jest.fn()}
              placeholder="Select..."
              publicationStateTranslations={{
                draft: 'Draft',
                published: 'Published',
              }}
              relations={FIXTURES_RELATIONS}
              searchResults={FIXTURES_SEARCH}
              size={8}
              {...props}
            />
          </IntlProvider>
        </DndProvider>
      </ThemeProvider>
    </MemoryRouter>
  );
=======
const Component = (props) => (
  <MemoryRouter>
    <ThemeProvider theme={lightTheme}>
      <IntlProvider locale="en">
        <RelationInput
          description="this is a description"
          id="1"
          name="some-relation-1"
          label="Some Relation"
          labelLoadMore="Load more"
          loadingMessage="Relations are loading"
          labelDisconnectRelation="Remove"
          numberOfRelationsToDisplay={5}
          noRelationsMessage="No relations available"
          onRelationConnect={() => jest.fn()}
          onRelationDisconnect={() => jest.fn()}
          onRelationLoadMore={() => jest.fn()}
          onSearch={() => jest.fn()}
          onSearchNextPage={() => jest.fn()}
          placeholder="Select..."
          publicationStateTranslations={{
            draft: 'Draft',
            published: 'Published',
          }}
          relations={FIXTURES_RELATIONS}
          searchResults={FIXTURES_SEARCH}
          size={8}
          {...props}
        />
      </IntlProvider>
    </ThemeProvider>
  </MemoryRouter>
);

const setup = (props) => render(<Component {...props} />);
>>>>>>> 1daf8dd6

describe('Content-Manager || RelationInput', () => {
  test('should render and match snapshot', () => {
    const { container } = setup();

    expect(container).toMatchSnapshot();
    expect(screen.getByText('Some Relation')).toBeInTheDocument();
    expect(screen.getByText('Load more')).toBeInTheDocument();
    expect(screen.getByText('Select...')).toBeInTheDocument();
    expect(
      screen.getByRole('link', {
        name: /relation 1/i,
      })
    ).toBeInTheDocument();
  });

  describe('Callbacks', () => {
    test('should call onSearch', () => {
      const spy = jest.fn();
      setup({ onSearch: spy });

      fireEvent.mouseDown(screen.getByText(/select\.\.\./i));

      expect(spy).toHaveBeenCalled();
    });

    test('should call onRelationConnect', () => {
      const onAddSpy = jest.fn();
      setup({ onRelationConnect: onAddSpy });

      fireEvent.mouseDown(screen.getByText(/select\.\.\./i));
      expect(screen.getByText('Relation 4')).toBeInTheDocument();

      fireEvent.click(screen.getByText('Relation 4'));

      expect(onAddSpy).toHaveBeenCalled();
    });

    test('should call onRelationDisconnect', () => {
      const spy = jest.fn();
      setup({ onRelationDisconnect: spy });

      fireEvent.click(screen.getByTestId('remove-relation-1'));

      expect(spy).toHaveBeenCalled();
    });

    test('should call onRelationLoadMore', () => {
      const spy = jest.fn();
      setup({ onRelationLoadMore: spy });

      fireEvent.click(screen.getByText('Load more'));

      expect(spy).toHaveBeenCalled();
    });

    test('should call onSearch', () => {
      const spy = jest.fn();
      const { container } = setup({ onSearch: spy });

      fireEvent.change(container.querySelector('input'), {
        target: { value: 'searching' },
      });

      expect(spy).toHaveBeenCalled();
    });

<<<<<<< HEAD
    test('should call onRelationReorder', () => {
      const spy = jest.fn();
      setup({ onRelationReorder: spy });

      const [draggedItem, dropZone] = screen.getAllByLabelText('Drag');

      fireEvent.dragStart(draggedItem);
      fireEvent.dragEnter(dropZone);
      fireEvent.dragOver(dropZone);
      fireEvent.drop(dropZone);

      expect(spy).toHaveBeenCalled();
=======
    test('should scroll to the bottom when a new relation has been added & scroll to the top when load more is clicked', async () => {
      const data = [
        ...FIXTURES_RELATIONS.data,
        { id: 4, mainField: 'Relation 4', publicationState: 'draft' },
        { id: 5, mainField: 'Relation 5', publicationState: 'draft' },
      ];

      const newRelation = { id: 6, mainField: 'Relation 6', publicationState: 'draft' };

      const { rerender } = setup({
        relations: {
          ...FIXTURES_RELATIONS,
          data,
        },
        searchResults: {
          ...FIXTURES_SEARCH,
          data: [newRelation],
        },
      });

      const el = screen.getByRole('list');

      expect(el.parentNode.scrollTop).toBe(0);

      fireEvent.mouseDown(screen.getByText(/select\.\.\./i));

      await waitFor(() => expect(screen.getByText('Relation 6')).toBeInTheDocument());

      fireEvent.click(screen.getByText('Relation 6'));

      rerender(
        <Component
          relations={{
            ...FIXTURES_RELATIONS,
            data: [...data, newRelation],
          }}
        />
      );

      await waitFor(() => expect(el.parentNode.scrollTop).toBeGreaterThan(0));

      fireEvent.click(screen.getByText('Load more'));

      rerender(
        <Component
          relations={{
            ...FIXTURES_RELATIONS,
            data: [
              { id: 7, mainField: 'Relation 7', publicationState: false },
              ...data,
              newRelation,
            ],
          }}
        />
      );

      await waitFor(() => expect(el.parentNode.scrollTop).toBe(0));
>>>>>>> 1daf8dd6
    });

    // TODO: check if it is possible to fire scroll event here
    // test.only('should call onSearchNextPage', () => {
    //   const spy = jest.fn();
    //   const { container } = setup({ onSearchNextPage: spy });

    //   fireEvent.mouseDown(screen.getByText(/select\.\.\./i));
    //   fireEvent.scroll(screen.getByText('Relation 4'), {
    //     not working with scrollY either
    //     target: { scrollBottom: 100 },
    //   });

    //   expect(spy).toHaveBeenCalled();
    // });
  });

  describe('States', () => {
    test('should display search loading state', () => {
      setup({ searchResults: { data: [], isLoading: true, isSuccess: true } });

      fireEvent.mouseDown(screen.getByText(/select\.\.\./i));

      expect(screen.getByText('Relations are loading')).toBeInTheDocument();
    });

    test('should display load more button loading if loading is true', () => {
      setup({
        relations: {
          data: [],
          isLoading: true,
          isSuccess: true,
          hasNextPage: true,
          isFetchingNextPage: false,
        },
      });

      expect(screen.getByRole('button', { name: /load more/i })).toHaveAttribute(
        'aria-disabled',
        'true'
      );
    });

    test('should not display load more button loading if there is no next page', () => {
      setup({
        relations: {
          data: [],
          isLoading: false,
          isSuccess: true,
          hasNextPage: false,
          isFetchingNextPage: false,
        },
      });

      expect(screen.queryByText('Load more')).not.toBeInTheDocument();
    });

    test('should display load more button loading if there is no next page but loading is true', () => {
      setup({
        relations: {
          data: [],
          isLoading: true,
          isSuccess: true,
          hasNextPage: false,
          isFetchingNextPage: false,
        },
      });

      expect(screen.getByRole('button', { name: /load more/i })).toHaveAttribute(
        'aria-disabled',
        'true'
      );
    });

    test('should display error state', () => {
      setup({ error: 'This is an error' });

      expect(screen.getByText('This is an error')).toBeInTheDocument();
    });

    test('should apply disabled state', () => {
      const { queryByText, getByTestId, container } = setup({ disabled: true });

      expect(queryByText('Load more')).not.toBeInTheDocument();
      expect(container.querySelector('input')).toBeDisabled();
      expect(getByTestId('remove-relation-1')).toBeDisabled();
    });
  });
});<|MERGE_RESOLUTION|>--- conflicted
+++ resolved
@@ -47,81 +47,43 @@
   isSuccess: true,
 };
 
-<<<<<<< HEAD
-const setup = (props) =>
-  render(
-    <MemoryRouter>
-      <ThemeProvider theme={lightTheme}>
-        <DndProvider backend={HTML5Backend}>
-          <IntlProvider locale="en">
-            <RelationInput
-              description="this is a description"
-              id="1"
-              name="some-relation-1"
-              label="Some Relation"
-              labelLoadMore="Load more"
-              loadingMessage="Relations are loading"
-              labelDisconnectRelation="Remove"
-              numberOfRelationsToDisplay={5}
-              noRelationsMessage="No relations available"
-              onRelationConnect={() => jest.fn()}
-              onRelationDisconnect={() => jest.fn()}
-              onRelationLoadMore={() => jest.fn()}
-              onRelationReorder={() => jest.fn()}
-              onSearch={() => jest.fn()}
-              onSearchNextPage={() => jest.fn()}
-              placeholder="Select..."
-              publicationStateTranslations={{
-                draft: 'Draft',
-                published: 'Published',
-              }}
-              relations={FIXTURES_RELATIONS}
-              searchResults={FIXTURES_SEARCH}
-              size={8}
-              {...props}
-            />
-          </IntlProvider>
-        </DndProvider>
-      </ThemeProvider>
-    </MemoryRouter>
-  );
-=======
 const Component = (props) => (
   <MemoryRouter>
     <ThemeProvider theme={lightTheme}>
       <IntlProvider locale="en">
-        <RelationInput
-          description="this is a description"
-          id="1"
-          name="some-relation-1"
-          label="Some Relation"
-          labelLoadMore="Load more"
-          loadingMessage="Relations are loading"
-          labelDisconnectRelation="Remove"
-          numberOfRelationsToDisplay={5}
-          noRelationsMessage="No relations available"
-          onRelationConnect={() => jest.fn()}
-          onRelationDisconnect={() => jest.fn()}
-          onRelationLoadMore={() => jest.fn()}
-          onSearch={() => jest.fn()}
-          onSearchNextPage={() => jest.fn()}
-          placeholder="Select..."
-          publicationStateTranslations={{
-            draft: 'Draft',
-            published: 'Published',
-          }}
-          relations={FIXTURES_RELATIONS}
-          searchResults={FIXTURES_SEARCH}
-          size={8}
-          {...props}
-        />
+        <DndProvider backend={HTML5Backend}>
+          <RelationInput
+            description="this is a description"
+            id="1"
+            name="some-relation-1"
+            label="Some Relation"
+            labelLoadMore="Load more"
+            loadingMessage="Relations are loading"
+            labelDisconnectRelation="Remove"
+            numberOfRelationsToDisplay={5}
+            noRelationsMessage="No relations available"
+            onRelationConnect={() => jest.fn()}
+            onRelationDisconnect={() => jest.fn()}
+            onRelationLoadMore={() => jest.fn()}
+            onSearch={() => jest.fn()}
+            onSearchNextPage={() => jest.fn()}
+            placeholder="Select..."
+            publicationStateTranslations={{
+              draft: 'Draft',
+              published: 'Published',
+            }}
+            relations={FIXTURES_RELATIONS}
+            searchResults={FIXTURES_SEARCH}
+            size={8}
+            {...props}
+          />
+        </DndProvider>
       </IntlProvider>
     </ThemeProvider>
   </MemoryRouter>
 );
 
 const setup = (props) => render(<Component {...props} />);
->>>>>>> 1daf8dd6
 
 describe('Content-Manager || RelationInput', () => {
   test('should render and match snapshot', () => {
@@ -189,7 +151,6 @@
       expect(spy).toHaveBeenCalled();
     });
 
-<<<<<<< HEAD
     test('should call onRelationReorder', () => {
       const spy = jest.fn();
       setup({ onRelationReorder: spy });
@@ -202,7 +163,8 @@
       fireEvent.drop(dropZone);
 
       expect(spy).toHaveBeenCalled();
-=======
+    });
+
     test('should scroll to the bottom when a new relation has been added & scroll to the top when load more is clicked', async () => {
       const data = [
         ...FIXTURES_RELATIONS.data,
@@ -260,7 +222,6 @@
       );
 
       await waitFor(() => expect(el.parentNode.scrollTop).toBe(0));
->>>>>>> 1daf8dd6
     });
 
     // TODO: check if it is possible to fire scroll event here
