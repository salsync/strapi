/**
 *
 * Tests for Header
 *
 */

import React from 'react';
import { render } from '@testing-library/react';
import { IntlProvider } from 'react-intl';
import { MemoryRouter } from 'react-router-dom';
import { lightTheme, darkTheme } from '@strapi/design-system';
import Theme from '../../../../../components/Theme';
import ThemeToggleProvider from '../../../../../components/ThemeToggleProvider';
import { Header } from '../index';
import components from '../utils/tests/data/compos-schema.json';
import ct from '../utils/tests/data/ct-schema.json';

const defaultProps = {
  allowedActions: { canUpdate: true, canCreate: true, canPublish: true },
  componentLayouts: components,
  initialData: {},
  isCreatingEntry: true,
  isSingleType: false,
  hasDraftAndPublish: false,
  layout: ct,
  modifiedData: {},
  onPublish: jest.fn(),
  onUnpublish: jest.fn(),
  status: 'resolved',
};

const makeApp = (props = defaultProps) => {
  return (
    <MemoryRouter>
      <IntlProvider locale="en" defaultLocale="en" messages={{}}>
        <ThemeToggleProvider themes={{ light: lightTheme, dark: darkTheme }}>
          <Theme>
            <Header {...props} />
          </Theme>
        </ThemeToggleProvider>
      </IntlProvider>
    </MemoryRouter>
  );
};

describe('CONTENT MANAGER | EditView | Header', () => {
  it('renders and matches the snapshot', () => {
    const {
      container: { firstChild },
    } = render(makeApp());

    expect(firstChild).toMatchInlineSnapshot(`
      .c14 {
        font-weight: 600;
        color: #32324d;
        font-size: 0.75rem;
        line-height: 1.33;
      }

      .c11 {
        display: -webkit-box;
        display: -webkit-flex;
        display: -ms-flexbox;
        display: flex;
        cursor: pointer;
        padding: 8px;
        border-radius: 4px;
        background: #ffffff;
        border: 1px solid #dcdce4;
        position: relative;
        outline: none;
      }

      .c11 svg {
        height: 12px;
        width: 12px;
      }

      .c11 svg > g,
      .c11 svg path {
        fill: #ffffff;
      }

      .c11[aria-disabled='true'] {
        pointer-events: none;
      }

      .c11:after {
        -webkit-transition-property: all;
        transition-property: all;
        -webkit-transition-duration: 0.2s;
        transition-duration: 0.2s;
        border-radius: 8px;
        content: '';
        position: absolute;
        top: -4px;
        bottom: -4px;
        left: -4px;
        right: -4px;
        border: 2px solid transparent;
      }

      .c11:focus-visible {
        outline: none;
      }

      .c11:focus-visible:after {
        border-radius: 8px;
        content: '';
        position: absolute;
        top: -5px;
        bottom: -5px;
        left: -5px;
        right: -5px;
        border: 2px solid #4945ff;
      }

      .c12 {
        -webkit-align-items: center;
        -webkit-box-align: center;
        -ms-flex-align: center;
        align-items: center;
        padding: 8px 16px;
        background: #4945ff;
        border: 1px solid #4945ff;
      }

<<<<<<< HEAD
      .c12 .sc-gJbFto {
=======
      .c12 .sc-kBzgEd {
>>>>>>> eb374ad2
        display: -webkit-box;
        display: -webkit-flex;
        display: -ms-flexbox;
        display: flex;
        -webkit-align-items: center;
        -webkit-box-align: center;
        -ms-flex-align: center;
        align-items: center;
      }

      .c12 .c13 {
        color: #ffffff;
      }

      .c12[aria-disabled='true'] {
        border: 1px solid #dcdce4;
        background: #eaeaef;
      }

      .c12[aria-disabled='true'] .c13 {
        color: #666687;
      }

      .c12[aria-disabled='true'] svg > g,
      .c12[aria-disabled='true'] svg path {
        fill: #666687;
      }

      .c12[aria-disabled='true']:active {
        border: 1px solid #dcdce4;
        background: #eaeaef;
      }

      .c12[aria-disabled='true']:active .c13 {
        color: #666687;
      }

      .c12[aria-disabled='true']:active svg > g,
      .c12[aria-disabled='true']:active svg path {
        fill: #666687;
      }

      .c12:hover {
        border: 1px solid #7b79ff;
        background: #7b79ff;
      }

      .c12:active {
        border: 1px solid #4945ff;
        background: #4945ff;
      }

      .c12 svg > g,
      .c12 svg path {
        fill: #ffffff;
      }

      .c9 {
        -webkit-align-items: center;
        -webkit-box-align: center;
        -ms-flex-align: center;
        align-items: center;
        display: -webkit-box;
        display: -webkit-flex;
        display: -ms-flexbox;
        display: flex;
        -webkit-flex-direction: row;
        -ms-flex-direction: row;
        flex-direction: row;
      }

      .c10 > * {
        margin-left: 0;
        margin-right: 0;
      }

      .c10 > * + * {
        margin-left: 8px;
      }

      .c5 {
        color: #4945ff;
        font-size: 0.75rem;
        line-height: 1.33;
      }

      .c3 {
        padding-right: 8px;
      }

      .c2 {
        display: -webkit-inline-box;
        display: -webkit-inline-flex;
        display: -ms-inline-flexbox;
        display: inline-flex;
        -webkit-align-items: center;
        -webkit-box-align: center;
        -ms-flex-align: center;
        align-items: center;
        -webkit-text-decoration: none;
        text-decoration: none;
        position: relative;
        outline: none;
      }

      .c2 svg path {
        fill: #4945ff;
      }

      .c2 svg {
        font-size: 0.625rem;
      }

      .c2:after {
        -webkit-transition-property: all;
        transition-property: all;
        -webkit-transition-duration: 0.2s;
        transition-duration: 0.2s;
        border-radius: 8px;
        content: '';
        position: absolute;
        top: -4px;
        bottom: -4px;
        left: -4px;
        right: -4px;
        border: 2px solid transparent;
      }

      .c2:focus-visible {
        outline: none;
      }

      .c2:focus-visible:after {
        border-radius: 8px;
        content: '';
        position: absolute;
        top: -5px;
        bottom: -5px;
        left: -5px;
        right: -5px;
        border: 2px solid #4945ff;
      }

      .c4 {
        display: -webkit-box;
        display: -webkit-flex;
        display: -ms-flexbox;
        display: flex;
      }

      .c0 {
        background: #f6f6f9;
        padding-top: 24px;
        padding-right: 56px;
        padding-bottom: 40px;
        padding-left: 56px;
      }

      .c1 {
        padding-bottom: 8px;
      }

      .c6 {
        -webkit-align-items: center;
        -webkit-box-align: center;
        -ms-flex-align: center;
        align-items: center;
        display: -webkit-box;
        display: -webkit-flex;
        display: -ms-flexbox;
        display: flex;
        -webkit-flex-direction: row;
        -ms-flex-direction: row;
        flex-direction: row;
        -webkit-box-pack: justify;
        -webkit-justify-content: space-between;
        -ms-flex-pack: justify;
        justify-content: space-between;
      }

      .c7 {
        -webkit-align-items: center;
        -webkit-box-align: center;
        -ms-flex-align: center;
        align-items: center;
        display: -webkit-box;
        display: -webkit-flex;
        display: -ms-flexbox;
        display: flex;
        -webkit-flex-direction: row;
        -ms-flex-direction: row;
        flex-direction: row;
      }

      .c8 {
        color: #32324d;
        font-weight: 600;
        font-size: 2rem;
        line-height: 1.25;
      }

      .c15 {
        color: #666687;
        font-size: 1rem;
        line-height: 1.5;
      }

      <div
        style="height: 0px;"
      >
        <div
          class="c0"
          data-strapi-header="true"
        >
          <div
            class="c1"
          >
            <a
              aria-current="page"
              class="c2 active"
              href="/"
            >
              <span
                aria-hidden="true"
                class="c3 c4"
              >
                <svg
                  fill="none"
                  height="1em"
                  viewBox="0 0 24 24"
                  width="1em"
                  xmlns="http://www.w3.org/2000/svg"
                >
                  <path
                    d="M24 13.3a.2.2 0 01-.2.2H5.74l8.239 8.239a.2.2 0 010 .282L12.14 23.86a.2.2 0 01-.282 0L.14 12.14a.2.2 0 010-.282L11.86.14a.2.2 0 01.282 0L13.98 1.98a.2.2 0 010 .282L5.74 10.5H23.8c.11 0 .2.09.2.2v2.6z"
                    fill="#212134"
                  />
                </svg>
              </span>
              <span
                class="c5"
              >
                Back
              </span>
            </a>
          </div>
          <div
            class="c6"
          >
            <div
              class="c7"
            >
              <h1
                class="c8"
              >
                Create an entry
              </h1>
            </div>
            <div
              class="c9 c10"
              spacing="2"
            >
              <button
                aria-disabled="true"
                class="c11 c12"
                disabled=""
                type="submit"
              >
                <span
                  class="c13 c14"
                >
                  Save
                </span>
              </button>
            </div>
          </div>
          <p
            class="c15"
          >
            API ID  : restaurant
          </p>
        </div>
      </div>
    `);
  });
});<|MERGE_RESOLUTION|>--- conflicted
+++ resolved
@@ -125,11 +125,7 @@
         border: 1px solid #4945ff;
       }
 
-<<<<<<< HEAD
-      .c12 .sc-gJbFto {
-=======
       .c12 .sc-kBzgEd {
->>>>>>> eb374ad2
         display: -webkit-box;
         display: -webkit-flex;
         display: -ms-flexbox;
