--- conflicted
+++ resolved
@@ -46,12 +46,7 @@
 
 import { useComponent } from './ComponentContext';
 
-<<<<<<< HEAD
-import type { EditFieldLayout } from '../../../../hooks/useDocumentLayout';
 import type { Schema } from '@strapi/types';
-=======
-import type { Attribute } from '@strapi/types';
->>>>>>> 98bdf8e0
 
 /* -------------------------------------------------------------------------------------------------
  * RelationsField
@@ -553,15 +548,11 @@
 interface RelationsListProps extends Pick<RelationsFieldProps, 'disabled' | 'name'> {
   data: Relation[];
   isLoading?: boolean;
-<<<<<<< HEAD
   relationType: Schema.Attribute.RelationKind.Any;
-=======
-  relationType: Attribute.Relation['relation'];
   /**
    * The existing relations connected on the server. We need these to diff against.
    */
   serverData: RelationResult[];
->>>>>>> 98bdf8e0
 }
 
 const RelationsList = ({
