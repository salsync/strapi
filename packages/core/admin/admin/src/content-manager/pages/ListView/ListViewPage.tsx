--- conflicted
+++ resolved
@@ -219,11 +219,7 @@
         const res = await deleteDocument({
           model,
           collectionType: COLLECTION_TYPES,
-<<<<<<< HEAD
-          id: idToDelete,
-=======
           documentId: idToDelete,
->>>>>>> 76851890
         });
         if ('error' in res) {
           toggleNotification({
@@ -348,10 +344,7 @@
                 <Table.HeaderCheckboxCell />
                 {/* Dynamic headers based on fields */}
                 {results.length > 0 &&
-<<<<<<< HEAD
-=======
                   // @ts-expect-error – this will be fixed when we bring in the table from the helper-plugin and we'll derive the type from there and work backwards.
->>>>>>> 76851890
                   tableHeaders.map((header) => <Table.HeaderCell key={header.name} {...header} />)}
               </Table.Head>
               {/* Loading content */}
@@ -369,12 +362,6 @@
               >
                 {results.map((rowData, index) => {
                   return (
-<<<<<<< HEAD
-                    // @ts-expect-error – TODO: fix this with V5 typing
-                    <Tr cursor="pointer" key={rowData.id} onClick={handleRowClick(rowData.id)}>
-                      <Td>
-                        <Table.CheckboxDataCell rowId={rowData.id} index={index} />
-=======
                     <Tr
                       cursor="pointer"
                       key={rowData.documentId}
@@ -382,7 +369,6 @@
                     >
                       <Td>
                         <Table.CheckboxDataCell rowId={rowData.documentId} index={index} />
->>>>>>> 76851890
                       </Td>
                       {tableHeaders.map(({ cellFormatter, ...header }) => {
                         if (header.name === 'status') {
@@ -469,11 +455,7 @@
                           <Td key={header.name}>
                             <CellContent
                               content={rowData[header.name.split('.')[0]]}
-<<<<<<< HEAD
-                              rowId={rowData.id}
-=======
                               rowId={rowData.documentId}
->>>>>>> 76851890
                               {...header}
                             />
                           </Td>
@@ -481,11 +463,7 @@
                       })}
                       {/* we stop propogation here to allow the menu to trigger it's events without triggering the row redirect */}
                       <ActionsCell onClick={(e) => e.stopPropagation()}>
-<<<<<<< HEAD
-                        <TableActions id={rowData.id} document={rowData} />
-=======
                         <TableActions document={rowData} />
->>>>>>> 76851890
                       </ActionsCell>
                     </Tr>
                   );
