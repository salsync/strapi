--- conflicted
+++ resolved
@@ -47,6 +47,7 @@
 import { useTypedSelector } from '../../../core/store/hooks';
 import { useEnterprise } from '../../../hooks/useEnterprise';
 import { useAdminUsers } from '../../../services/users';
+import { isBaseQueryError } from '../../../utils/baseQuery';
 import { CREATOR_FIELDS } from '../../constants/attributes';
 import {
   useAutoCloneDocumentMutation,
@@ -586,14 +587,11 @@
     });
   };
 
-<<<<<<< HEAD
   const [autoCloneDocument] = useAutoCloneDocumentMutation();
-=======
   const [clonedEntryId, setClonedEntryId] = React.useState<Entity.ID | null>(null);
   const [prohibitedCloningFields, setProhibitedCloningFields] = React.useState<
     ProhibitedCloningField[]
   >([]);
->>>>>>> 6a586219
 
   const handleCloneClick =
     (id: Contracts.CollectionTypes.AutoClone.Params['sourceId']) => async () => {
@@ -614,18 +612,22 @@
             search: pluginsQueryParams,
           });
         } else {
-          navigate(
-            {
-              pathname: `create/clone/${id.toString()}`,
-              search: pluginsQueryParams,
-            },
-            {
-              state: { error: formatAPIError(res.error) },
-            }
-          );
+          if (
+            isBaseQueryError(res.error) &&
+            (res.error.name === 'ValidationError' || res.error.message === 'ValidationError')
+          ) {
+            // @ts-expect-error – TODO: fix this type assertion to know that we have the prohibitedFields
+            const { prohibitedFields } = res.error.details;
+            setClonedEntryId(id);
+            setProhibitedCloningFields(prohibitedFields);
+          } else {
+            toggleNotification({
+              type: 'warning',
+              message: formatAPIError(res.error),
+            });
+          }
         }
       } catch (err) {
-<<<<<<< HEAD
         /**
          * If something odd happens, redirect to the clone route and
          * display a much more generic error message.
@@ -644,13 +646,6 @@
             },
           }
         );
-=======
-        if (err instanceof AxiosError) {
-          const { prohibitedFields } = err.response?.data.error.details;
-          setClonedEntryId(id);
-          setProhibitedCloningFields(prohibitedFields);
-        }
->>>>>>> 6a586219
       }
     };
 
