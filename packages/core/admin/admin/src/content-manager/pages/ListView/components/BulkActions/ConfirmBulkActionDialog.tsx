--- conflicted
+++ resolved
@@ -91,7 +91,7 @@
   const selectedEntries = useTable('ConfirmDialogPublishAll', (state) => state.selectedRows);
   const { toggleNotification } = useNotification();
   const { _unstableFormatAPIError: formatAPIError } = useAPIErrorHandler(getTranslation);
-  const { model } = useDoc();
+  const { model, schema } = useDoc();
   const [{ query }] = useQueryParams<{
     plugins?: {
       i18n?: {
@@ -100,12 +100,6 @@
     };
   }>();
 
-<<<<<<< HEAD
-=======
-  const slug = contentType?.uid ?? '';
-  const hasI18nEnabled = Boolean(contentType?.pluginOptions?.i18n);
-
->>>>>>> d0bd7aa4
   const {
     data: countDraftRelations = 0,
     isLoading,
@@ -156,20 +150,22 @@
               defaultMessage: 'Are you sure you want to publish these entries?',
             })}
           </Typography>
-          {hasI18nEnabled && (
-            <Typography textColor="danger500">
-              {formatMessage(
-                {
-                  id: getTranslation('Settings.list.actions.publishAdditionalInfos'),
-                  defaultMessage:
-                    'This will publish the active locale versions <em>(from Internationalization)</em>',
-                },
-                {
-                  em: Emphasis,
-                }
-              )}
-            </Typography>
-          )}
+          {schema?.pluginOptions &&
+            'i18n' in schema.pluginOptions &&
+            schema?.pluginOptions.i18n && (
+              <Typography textColor="danger500">
+                {formatMessage(
+                  {
+                    id: getTranslation('Settings.list.actions.publishAdditionalInfos'),
+                    defaultMessage:
+                      'This will publish the active locale versions <em>(from Internationalization)</em>',
+                  },
+                  {
+                    em: Emphasis,
+                  }
+                )}
+              </Typography>
+            )}
         </>
       }
       endAction={
