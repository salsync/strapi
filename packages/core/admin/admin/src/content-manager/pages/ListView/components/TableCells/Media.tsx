import * as React from 'react';

import { Avatar, AvatarGroup, Flex, Tooltip, Typography } from '@strapi/design-system';
import styled from 'styled-components';

<<<<<<< HEAD
import type { Data } from '@strapi/types';
=======
import { prefixFileUrlWithBackendUrl } from '../../../../../utils/urls';

import type { Entity } from '@strapi/types';
>>>>>>> f62c536b

interface MediaFile {
  id?: Data.ID;
  alternativeText?: string;
  ext: string;
  formats: {
    thumbnail?: {
      url?: string;
    };
  };
  mime: string;
  name: string;
  url: string;
}

/* -------------------------------------------------------------------------------------------------
 * Media
 * -----------------------------------------------------------------------------------------------*/

interface MediaSingleProps extends MediaFile {}

const getFileExtension = (ext: string) => (ext && ext[0] === '.' ? ext.substring(1) : ext);

const MediaSingle = ({ url, mime, alternativeText, name, ext, formats }: MediaSingleProps) => {
  const fileURL = prefixFileUrlWithBackendUrl(url)!;

  if (mime.includes('image')) {
    const thumbnail = formats?.thumbnail?.url;
    const mediaURL = prefixFileUrlWithBackendUrl(thumbnail) || fileURL;

    return <Avatar src={mediaURL} alt={alternativeText || name} preview />;
  }

  const fileExtension = getFileExtension(ext);
  const fileName = name.length > 100 ? `${name.substring(0, 100)}...` : name;

  return (
    <Tooltip description={fileName}>
      <FileWrapper>{fileExtension}</FileWrapper>
    </Tooltip>
  );
};

const FileWrapper = ({ children }: { children: React.ReactNode }) => {
  return (
    <Flex
      as="span"
      position="relative"
      borderRadius="50%"
      width="26px"
      height="26px"
      borderColor="neutral200"
      background="neutral150"
      paddingLeft="1px"
      justifyContent="center"
      alignItems="center"
    >
      <FileTypography variant="sigma" textColor="neutral600">
        {children}
      </FileTypography>
    </Flex>
  );
};

const FileTypography = styled(Typography)`
  font-size: 0.6rem;
  line-height: 0.6rem;
`;

/* -------------------------------------------------------------------------------------------------
 * MediaMultiple
 * -----------------------------------------------------------------------------------------------*/

interface MediaMultipleProps {
  content: MediaFile[];
}

const MediaMultiple = ({ content }: MediaMultipleProps) => {
  return (
    <AvatarGroup>
      {content.map((file, index) => {
        const key = `${file.id}${index}`;

        if (index === 3) {
          const remainingFiles = `+${content.length - 3}`;

          return <FileWrapper key={key}>{remainingFiles}</FileWrapper>;
        }

        if (index > 3) {
          return null;
        }

        return <MediaSingle key={key} {...file} />;
      })}
    </AvatarGroup>
  );
};

export { MediaMultiple, MediaSingle };
export type { MediaMultipleProps, MediaSingleProps };<|MERGE_RESOLUTION|>--- conflicted
+++ resolved
@@ -3,13 +3,9 @@
 import { Avatar, AvatarGroup, Flex, Tooltip, Typography } from '@strapi/design-system';
 import styled from 'styled-components';
 
-<<<<<<< HEAD
-import type { Data } from '@strapi/types';
-=======
 import { prefixFileUrlWithBackendUrl } from '../../../../../utils/urls';
 
-import type { Entity } from '@strapi/types';
->>>>>>> f62c536b
+import type { Data } from '@strapi/types';
 
 interface MediaFile {
   id?: Data.ID;
