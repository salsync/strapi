// Jest Snapshot v1, https://goo.gl/fbAQLP

exports[`Marketplace page - layout renders the online layout 1`] = `
.c1 {
  padding-bottom: 56px;
}

.c4 {
  background: #f6f6f9;
  padding-top: 40px;
  padding-right: 56px;
  padding-bottom: 40px;
  padding-left: 56px;
}

.c6 {
  min-width: 0;
}

.c19 {
  padding-right: 56px;
  padding-left: 56px;
}

.c20 {
  padding-bottom: 16px;
}

.c22 {
  padding: 16px;
}

.c27 {
  width: 25%;
}

.c34 {
  padding-right: 8px;
  padding-left: 12px;
}

.c41 {
  background: #ffffff;
  padding-right: 12px;
  padding-left: 12px;
  border-radius: 4px;
  position: relative;
  overflow: hidden;
  width: 100%;
  cursor: default;
}

.c44 {
  -webkit-flex: 1;
  -ms-flex: 1;
  flex: 1;
}

.c50 {
  padding-top: 4px;
  padding-bottom: 4px;
}

.c51 {
  background: #4945ff;
  padding: 8px;
  padding-right: 16px;
  padding-left: 16px;
  border-radius: 4px;
  border-color: #4945ff;
  border: 1px solid #4945ff;
  cursor: pointer;
}

.c94 {
  padding-top: 40px;
}

.c95 {
  background: #ffffff;
  padding: 24px;
  border-radius: 4px;
  box-shadow: 0px 1px 4px rgba(33,33,52,0.1);
}

.c96 {
  background: #f6ecfc;
  padding: 12px;
  border-radius: 4px;
}

.c101 {
  color: #666687;
  margin-left: 8px;
  width: 12px;
  height: 12px;
}

.c58 {
  background: #ffffff;
  padding-top: 16px;
  padding-right: 16px;
  padding-bottom: 16px;
  padding-left: 16px;
  border-radius: 4px;
  box-shadow: 0px 1px 4px rgba(33,33,52,0.1);
  height: 100%;
}

.c61 {
  border-radius: 4px;
  width: 64px;
  height: 64px;
}

.c63 {
  color: #666687;
  width: 0.75rem;
  height: 0.75rem;
}

.c65 {
  color: #f29d41;
  width: 0.75rem;
  height: 0.75rem;
}

.c68 {
  background: #eaeaef;
}

.c71 {
  padding-top: 16px;
}

.c73 {
  padding-top: 8px;
}

.c76 {
  padding-top: 24px;
}

.c78 {
  color: #328048;
  margin-left: 8px;
}

.c80 {
  margin-left: 4px;
  width: 24px;
  height: auto;
}

.c81 {
  padding-left: 16px;
}

.c82 {
  color: #328048;
  margin-right: 8px;
  width: 12;
  height: 12;
}

.c85 {
  padding-left: 8px;
}

.c9 {
  font-weight: 600;
  font-size: 2rem;
  line-height: 1.25;
  color: #32324d;
}

.c18 {
  font-size: 1rem;
  line-height: 1.5;
  color: #666687;
}

.c24 {
  font-weight: 600;
  font-size: 0.6875rem;
  line-height: 1.45;
  text-transform: uppercase;
  color: #4945ff;
}

.c26 {
  font-weight: 600;
  font-size: 0.6875rem;
  line-height: 1.45;
  text-transform: uppercase;
  color: #666687;
}

.c30 {
  font-size: 0.75rem;
  line-height: 1.33;
  font-weight: 600;
  color: #32324d;
}

.c46 {
  font-size: 0.875rem;
  line-height: 1.43;
  display: block;
  white-space: nowrap;
  overflow: hidden;
  text-overflow: ellipsis;
  color: #32324d;
}

.c55 {
  font-size: 0.75rem;
  line-height: 1.33;
  font-weight: 600;
  line-height: 0;
  color: #ffffff;
}

.c99 {
  font-size: 0.75rem;
  line-height: 1.33;
  font-weight: 500;
  color: #32324d;
}

.c74 {
  font-size: 0.875rem;
  line-height: 1.43;
  color: #666687;
}

.c67 {
  font-size: 0.75rem;
  line-height: 1.33;
  line-height: 16;
  color: #32324d;
}

.c72 {
  font-weight: 500;
  font-size: 1rem;
  line-height: 1.25;
  color: #32324d;
}

.c83 {
  font-size: 0.875rem;
  line-height: 1.43;
  font-weight: 600;
  color: #328048;
}

.c90 {
  font-size: 0.75rem;
  line-height: 1.33;
  font-weight: 600;
  line-height: revert;
  color: #32324d;
}

.c92 {
  font-size: 0.75rem;
  line-height: 1.33;
  line-height: revert;
  color: #32324d;
}

.c5 {
  -webkit-align-items: center;
  -webkit-box-align: center;
  -ms-flex-align: center;
  align-items: center;
  display: -webkit-box;
  display: -webkit-flex;
  display: -ms-flexbox;
  display: flex;
  -webkit-flex-direction: row;
  -ms-flex-direction: row;
  flex-direction: row;
  -webkit-box-pack: justify;
  -webkit-justify-content: space-between;
  -ms-flex-pack: justify;
  justify-content: space-between;
}

.c7 {
  -webkit-align-items: center;
  -webkit-box-align: center;
  -ms-flex-align: center;
  align-items: center;
  display: -webkit-box;
  display: -webkit-flex;
  display: -ms-flexbox;
  display: flex;
  -webkit-flex-direction: row;
  -ms-flex-direction: row;
  flex-direction: row;
}

.c38 {
  -webkit-align-items: center;
  -webkit-box-align: center;
  -ms-flex-align: center;
  align-items: center;
  display: -webkit-box;
  display: -webkit-flex;
  display: -ms-flexbox;
  display: flex;
  -webkit-flex-direction: row;
  -ms-flex-direction: row;
  flex-direction: row;
  gap: 8px;
}

.c40 {
  -webkit-align-items: stretch;
  -webkit-box-align: stretch;
  -ms-flex-align: stretch;
  align-items: stretch;
  display: -webkit-box;
  display: -webkit-flex;
  display: -ms-flexbox;
  display: flex;
  -webkit-flex-direction: column;
  -ms-flex-direction: column;
  flex-direction: column;
  gap: 4px;
}

.c42 {
  -webkit-align-items: center;
  -webkit-box-align: center;
  -ms-flex-align: center;
  align-items: center;
  display: -webkit-box;
  display: -webkit-flex;
  display: -ms-flexbox;
  display: flex;
  -webkit-flex-direction: row;
  -ms-flex-direction: row;
  flex-direction: row;
  gap: 16px;
  -webkit-box-pack: justify;
  -webkit-justify-content: space-between;
  -ms-flex-pack: justify;
  justify-content: space-between;
}

.c45 {
  -webkit-align-items: center;
  -webkit-box-align: center;
  -ms-flex-align: center;
  align-items: center;
  display: -webkit-box;
  display: -webkit-flex;
  display: -ms-flexbox;
  display: flex;
  -webkit-flex-direction: row;
  -ms-flex-direction: row;
  flex-direction: row;
  gap: 12px;
}

.c98 {
  -webkit-align-items: stretch;
  -webkit-box-align: stretch;
  -ms-flex-align: stretch;
  align-items: stretch;
  display: -webkit-box;
  display: -webkit-flex;
  display: -ms-flexbox;
  display: flex;
  -webkit-flex-direction: column;
  -ms-flex-direction: column;
  flex-direction: column;
}

.c59 {
  -webkit-align-items: normal;
  -webkit-box-align: normal;
  -ms-flex-align: normal;
  align-items: normal;
  display: -webkit-box;
  display: -webkit-flex;
  display: -ms-flexbox;
  display: flex;
  -webkit-flex-direction: column;
  -ms-flex-direction: column;
  flex-direction: column;
  -webkit-box-pack: justify;
  -webkit-justify-content: space-between;
  -ms-flex-pack: justify;
  justify-content: space-between;
}

.c60 {
  -webkit-align-items: flex-start;
  -webkit-box-align: flex-start;
  -ms-flex-align: flex-start;
  align-items: flex-start;
  display: -webkit-box;
  display: -webkit-flex;
  display: -ms-flexbox;
  display: flex;
  -webkit-flex-direction: row;
  -ms-flex-direction: row;
  flex-direction: row;
  -webkit-box-pack: justify;
  -webkit-justify-content: space-between;
  -ms-flex-pack: justify;
  justify-content: space-between;
}

.c62 {
  -webkit-align-items: center;
  -webkit-box-align: center;
  -ms-flex-align: center;
  align-items: center;
  display: -webkit-box;
  display: -webkit-flex;
  display: -ms-flexbox;
  display: flex;
  -webkit-flex-direction: row;
  -ms-flex-direction: row;
  flex-direction: row;
  gap: 4px;
}

.c84 {
  -webkit-align-items: flex-end;
  -webkit-box-align: flex-end;
  -ms-flex-align: flex-end;
  align-items: flex-end;
  display: -webkit-box;
  display: -webkit-flex;
  display: -ms-flexbox;
  display: flex;
  -webkit-flex-direction: row;
  -ms-flex-direction: row;
  flex-direction: row;
  -webkit-box-pack: justify;
  -webkit-justify-content: space-between;
  -ms-flex-pack: justify;
  justify-content: space-between;
}

.c64 path {
  fill: #666687;
}

.c66 path {
  fill: #f29d41;
}

.c79 path {
  fill: #328048;
}

.c52 {
  position: relative;
  outline: none;
}

.c52 > svg {
  height: 12px;
  width: 12px;
}

.c52 > svg > g,
.c52 > svg path {
  fill: #ffffff;
}

.c52[aria-disabled='true'] {
  pointer-events: none;
}

.c52:after {
  -webkit-transition-property: all;
  transition-property: all;
  -webkit-transition-duration: 0.2s;
  transition-duration: 0.2s;
  border-radius: 8px;
  content: '';
  position: absolute;
  top: -4px;
  bottom: -4px;
  left: -4px;
  right: -4px;
  border: 2px solid transparent;
}

.c52:focus-visible {
  outline: none;
}

.c52:focus-visible:after {
  border-radius: 8px;
  content: '';
  position: absolute;
  top: -5px;
  bottom: -5px;
  left: -5px;
  right: -5px;
  border: 2px solid #4945ff;
}

.c29 {
  border: 0;
  -webkit-clip: rect(0 0 0 0);
  clip: rect(0 0 0 0);
  height: 1px;
  margin: -1px;
  overflow: hidden;
  padding: 0;
  position: absolute;
  width: 1px;
}

.c53 {
  height: 2rem;
  border: 1px solid #dcdce4;
  background: #ffffff;
}

.c53[aria-disabled='true'] {
  border: 1px solid #dcdce4;
  background: #eaeaef;
}

.c53[aria-disabled='true'] .c8 {
  color: #666687;
}

.c53[aria-disabled='true'] svg > g,.c53[aria-disabled='true'] svg path {
  fill: #666687;
}

.c53[aria-disabled='true']:active {
  border: 1px solid #dcdce4;
  background: #eaeaef;
}

.c53[aria-disabled='true']:active .c8 {
  color: #666687;
}

.c53[aria-disabled='true']:active svg > g,.c53[aria-disabled='true']:active svg path {
  fill: #666687;
}

.c53:hover {
  background-color: #f6f6f9;
}

.c53:active {
  background-color: #eaeaef;
}

.c53 .c8 {
  color: #32324d;
}

.c53 svg > g,
.c53 svg path {
  fill: #32324d;
}

.c77 {
  height: 2rem;
  border: 1px solid #d9d8ff;
  background: #f0f0ff;
}

.c77[aria-disabled='true'] {
  border: 1px solid #dcdce4;
  background: #eaeaef;
}

.c77[aria-disabled='true'] .c8 {
  color: #666687;
}

.c77[aria-disabled='true'] svg > g,.c77[aria-disabled='true'] svg path {
  fill: #666687;
}

.c77[aria-disabled='true']:active {
  border: 1px solid #dcdce4;
  background: #eaeaef;
}

.c77[aria-disabled='true']:active .c8 {
  color: #666687;
}

.c77[aria-disabled='true']:active svg > g,.c77[aria-disabled='true']:active svg path {
  fill: #666687;
}

.c77:hover {
  background-color: #ffffff;
}

.c77:active {
  background-color: #ffffff;
  border: 1px solid #4945ff;
}

.c77:active .c8 {
  color: #4945ff;
}

.c77:active svg > g,
.c77:active svg path {
  fill: #4945ff;
}

.c77 .c8 {
  color: #271fe0;
}

.c77 svg > g,
.c77 svg path {
  fill: #271fe0;
}

.c31 {
  display: -webkit-box;
  display: -webkit-flex;
  display: -ms-flexbox;
  display: flex;
  -webkit-align-items: center;
  -webkit-box-align: center;
  -ms-flex-align: center;
  align-items: center;
}

.c37 {
  border: none;
  border-radius: 4px;
  padding-bottom: 0.65625rem;
  padding-left: 0;
  padding-right: 16px;
  padding-top: 0.65625rem;
  color: #32324d;
  font-weight: 400;
  font-size: 0.875rem;
  display: block;
  width: 100%;
  background: inherit;
}

.c37::-webkit-input-placeholder {
  color: #8e8ea9;
  opacity: 1;
}

.c37::-moz-placeholder {
  color: #8e8ea9;
  opacity: 1;
}

.c37:-ms-input-placeholder {
  color: #8e8ea9;
  opacity: 1;
}

.c37::placeholder {
  color: #8e8ea9;
  opacity: 1;
}

.c37[aria-disabled='true'] {
  color: inherit;
}

.c37:focus {
  outline: none;
  box-shadow: none;
}

.c33 {
  border: 1px solid #dcdce4;
  border-radius: 4px;
  background: #ffffff;
  outline: none;
  box-shadow: 0;
  -webkit-transition-property: border-color,box-shadow,fill;
  transition-property: border-color,box-shadow,fill;
  -webkit-transition-duration: 0.2s;
  transition-duration: 0.2s;
}

.c33:focus-within {
  border: 1px solid #4945ff;
  box-shadow: #4945ff 0px 0px 0px 2px;
}

.c43 {
  border: 1px solid #dcdce4;
  min-height: 2rem;
  outline: none;
  box-shadow: 0;
  -webkit-transition-property: border-color,box-shadow,fill;
  transition-property: border-color,box-shadow,fill;
  -webkit-transition-duration: 0.2s;
  transition-duration: 0.2s;
}

.c43[aria-disabled='true'] {
  color: #666687;
}

.c43:focus-visible {
  outline: none;
}

.c43:focus-within {
  border: 1px solid #4945ff;
  box-shadow: #4945ff 0px 0px 0px 2px;
}

.c49 > svg {
  width: 0.375rem;
}

.c49 > svg > path {
  fill: #666687;
}

.c47 {
  -webkit-flex: 1;
  -ms-flex: 1;
  flex: 1;
}

.c48 {
  display: -webkit-box;
  display: -webkit-flex;
  display: -ms-flexbox;
  display: flex;
  gap: 4px;
  -webkit-flex-wrap: wrap;
  -ms-flex-wrap: wrap;
  flex-wrap: wrap;
}

.c102[data-state='checked'] .c8 {
  font-weight: bold;
  color: #4945ff;
}

.c69 {
  height: 1px;
  border: none;
  -webkit-flex-shrink: 0;
  -ms-flex-negative: 0;
  flex-shrink: 0;
}

.c56 {
  display: grid;
  grid-template-columns: repeat(12,1fr);
  gap: 16px;
}

.c57 {
  grid-column: span 4;
  max-width: 100%;
}

.c0 {
  display: grid;
  grid-template-columns: 1fr;
}

.c2 {
  overflow-x: hidden;
}

.c3:focus-visible {
  outline: none;
}

.c86 {
  padding: 12px;
  border-radius: 4px;
  -webkit-text-decoration: none;
  text-decoration: none;
  display: -webkit-box;
  display: -webkit-flex;
  display: -ms-flexbox;
  display: flex;
  position: relative;
  outline: none;
}

.c86:after {
  -webkit-transition-property: all;
  transition-property: all;
  -webkit-transition-duration: 0.2s;
  transition-duration: 0.2s;
  border-radius: 8px;
  content: '';
  position: absolute;
  top: -4px;
  bottom: -4px;
  left: -4px;
  right: -4px;
  border: 2px solid transparent;
}

.c86:focus-visible {
  outline: none;
}

.c86:focus-visible:after {
  border-radius: 8px;
  content: '';
  position: absolute;
  top: -5px;
  bottom: -5px;
  left: -5px;
  right: -5px;
  border: 2px solid #4945ff;
}

.c88 {
  padding: 12px;
  border-radius: 4px;
  box-shadow: 0px 1px 4px rgba(33,33,52,0.1);
  -webkit-text-decoration: none;
  text-decoration: none;
  display: -webkit-box;
  display: -webkit-flex;
  display: -ms-flexbox;
  display: flex;
  position: relative;
  outline: none;
}

.c88:after {
  -webkit-transition-property: all;
  transition-property: all;
  -webkit-transition-duration: 0.2s;
  transition-duration: 0.2s;
  border-radius: 8px;
  content: '';
  position: absolute;
  top: -4px;
  bottom: -4px;
  left: -4px;
  right: -4px;
  border: 2px solid transparent;
}

.c88:focus-visible {
  outline: none;
}

.c88:focus-visible:after {
  border-radius: 8px;
  content: '';
  position: absolute;
  top: -5px;
  bottom: -5px;
  left: -5px;
  right: -5px;
  border: 2px solid #4945ff;
}

.c89 {
  color: #271fe0;
  background: #ffffff;
}

.c89:hover {
  box-shadow: 0px 1px 4px rgba(33,33,52,0.1);
}

.c91 {
  color: #32324d;
}

.c91:hover {
  box-shadow: 0px 1px 4px rgba(33,33,52,0.1);
}

.c87 {
  font-size: 0.6875rem;
  pointer-events: none;
}

.c87 svg path {
  fill: #c0c0cf;
}

.c87:focus svg path,
.c87:hover svg path {
  fill: #c0c0cf;
}

.c93 {
  font-size: 0.6875rem;
}

.c93 svg path {
  fill: #666687;
}

.c93:focus svg path,
.c93:hover svg path {
  fill: #4a4a6a;
}

.c36 {
  font-size: 0.8rem;
}

.c36 path {
  fill: #32324d;
}

.c28 {
  border-radius: 4px;
  box-shadow: 0px 1px 4px rgba(33,33,52,0.1);
  outline: none;
  box-shadow: 0;
  -webkit-transition-property: border-color,box-shadow,fill;
  transition-property: border-color,box-shadow,fill;
  -webkit-transition-duration: 0.2s;
  transition-duration: 0.2s;
}

.c28:focus-within .c35 path {
  fill: #4945ff;
}

.c28 .c32 {
  border: 1px solid transparent;
}

.c28 .c32:focus-within {
  border: 1px solid #4945ff;
  box-shadow: #4945ff 0px 0px 0px 2px;
}

.c23 {
  border-bottom: 2px solid #4945ff;
}

.c25 {
  border-bottom: 2px solid transparent;
}

.c21[aria-disabled='true'] {
  cursor: not-allowed;
}

.c11 {
  background: #4945ff;
  padding-top: 8px;
  padding-right: 16px;
  padding-bottom: 8px;
  padding-left: 16px;
  border-radius: 4px;
  border-color: #4945ff;
  border: 1px solid #4945ff;
}

.c10 {
  cursor: pointer;
}

.c17 {
  font-size: 0.75rem;
  line-height: 1.33;
  font-weight: 600;
  color: #ffffff;
}

.c12 {
  -webkit-align-items: center;
  -webkit-box-align: center;
  -ms-flex-align: center;
  align-items: center;
  display: -webkit-inline-box;
  display: -webkit-inline-flex;
  display: -ms-inline-flexbox;
  display: inline-flex;
  -webkit-flex-direction: row;
  -ms-flex-direction: row;
  flex-direction: row;
  gap: 8px;
}

.c15 {
  -webkit-align-items: center;
  -webkit-box-align: center;
  -ms-flex-align: center;
  align-items: center;
  display: -webkit-box;
  display: -webkit-flex;
  display: -ms-flexbox;
  display: flex;
  -webkit-flex-direction: row;
  -ms-flex-direction: row;
  flex-direction: row;
}

.c13 {
  position: relative;
  outline: none;
}

.c13 > svg {
  height: 12px;
  width: 12px;
}

.c13 > svg > g,
.c13 > svg path {
  fill: #ffffff;
}

.c13[aria-disabled='true'] {
  pointer-events: none;
}

.c13:after {
  -webkit-transition-property: all;
  transition-property: all;
  -webkit-transition-duration: 0.2s;
  transition-duration: 0.2s;
  border-radius: 8px;
  content: '';
  position: absolute;
  top: -4px;
  bottom: -4px;
  left: -4px;
  right: -4px;
  border: 2px solid transparent;
}

.c13:focus-visible {
  outline: none;
}

.c13:focus-visible:after {
  border-radius: 8px;
  content: '';
  position: absolute;
  top: -5px;
  bottom: -5px;
  left: -5px;
  right: -5px;
  border: 2px solid #4945ff;
}

.c14 {
  -webkit-text-decoration: none;
  text-decoration: none;
  border: 1px solid #dcdce4;
  background: #ffffff;
}

.c14[aria-disabled='true'] {
  border: 1px solid #dcdce4;
  background: #eaeaef;
}

.c14[aria-disabled='true'] .c16 {
  color: #666687;
}

.c14[aria-disabled='true'] svg > g,.c14[aria-disabled='true'] svg path {
  fill: #666687;
}

.c14[aria-disabled='true']:active {
  border: 1px solid #dcdce4;
  background: #eaeaef;
}

.c14[aria-disabled='true']:active .c16 {
  color: #666687;
}

.c14[aria-disabled='true']:active svg > g,.c14[aria-disabled='true']:active svg path {
  fill: #666687;
}

.c14:hover {
  background-color: #f6f6f9;
}

.c14:active {
  background-color: #eaeaef;
}

.c14 .c16 {
  color: #32324d;
}

.c14 svg > g,
.c14 svg path {
  fill: #32324d;
}

.c97 {
  margin-right: 24px;
}

.c97 svg {
  width: 2rem;
  height: 2rem;
}

.c100 {
  word-break: break-all;
}

.c70 {
  width: 0.75rem;
  -webkit-transform: rotate(90deg);
  -ms-transform: rotate(90deg);
  transform: rotate(90deg);
}

.c75 {
  display: -webkit-box;
  -webkit-box-orient: vertical;
  -webkit-line-clamp: 2;
  overflow: hidden;
}

.c39 {
  font-weight: 500;
}

.c39 span {
  font-size: 0.75rem;
}

.c39 label {
  border: 0;
  -webkit-clip: rect(0 0 0 0);
  clip: rect(0 0 0 0);
  height: 1px;
  margin: -1px;
  overflow: hidden;
  padding: 0;
  position: absolute;
  width: 1px;
}

.c54 {
  height: 2rem;
}

@media (max-width:68.75rem) {
  .c57 {
    grid-column: span 6;
  }
}

@media (max-width:34.375rem) {
  .c57 {
    grid-column: span 12;
  }
}

<div
  class="c0"
>
  <div
    class="c1 c2"
  >
    <main
      aria-labelledby="main-content-title"
      class="c3"
      id="main-content"
      tabindex="-1"
    >
      <div
        style="height: 0px;"
      >
        <div
          class="c4"
          data-strapi-header="true"
        >
          <div
            class="c5"
          >
            <div
              class="c6 c7"
            >
              <h1
                class="c8 c9"
              >
                Marketplace
              </h1>
            </div>
            <a
              aria-disabled="false"
              class="c10 sc-fydGpi c11 c12 c13 c14"
              href="https://market.strapi.io/submit-plugin"
              target="_self"
            >
              <div
                aria-hidden="true"
                class="c15"
              >
                <svg
                  fill="none"
                  height="1rem"
                  viewBox="0 0 24 25"
                  width="1rem"
                  xmlns="http://www.w3.org/2000/svg"
                >
                  <path
                    clip-rule="evenodd"
                    d="M13.571 18.272H10.43v-8.47H2.487a.2.2 0 0 1-.14-.343L11.858.058a.2.2 0 0 1 .282 0l9.513 9.4a.2.2 0 0 1-.14.343H13.57v8.47ZM2.2 21.095a.2.2 0 0 0-.2.2v2.424c0 .11.09.2.2.2h19.6a.2.2 0 0 0 .2-.2v-2.424a.2.2 0 0 0-.2-.2H2.2Z"
                    fill="#212134"
                    fill-rule="evenodd"
                  />
                </svg>
              </div>
              <span
                class="c16 c17"
              >
                Submit plugin
              </span>
            </a>
          </div>
          <p
            class="c8 c18"
          >
            Get more out of Strapi
          </p>
        </div>
      </div>
      <div
        class="c19"
      >
        <div>
          <div
            class="c20 c5"
          >
            <div
              aria-label="Plugins and Providers for Strapi"
              role="tablist"
            >
              <button
                aria-controls="tabs-0-tabpanel"
                aria-disabled="false"
                aria-selected="true"
                class="c21"
                id="tabs-0-tab"
                role="tab"
                tabindex="0"
                type="button"
              >
                <div
                  class="c22 c23"
                >
                  <span
                    class="c8 c24"
                  >
                    Plugins
                     
                    (96)
                  </span>
                </div>
              </button>
              <button
                aria-disabled="false"
                aria-selected="false"
                class="c21"
                id="tabs-1-tab"
                role="tab"
                tabindex="-1"
                type="button"
              >
                <div
                  class="c22 c25"
                >
                  <span
                    class="c8 c26"
                  >
                    Providers
                     
                    (96)
                  </span>
                </div>
              </button>
            </div>
            <div
              class="c27"
            >
              <div
                class="c28"
              >
                <div
                  class=""
                >
                  <div
                    class="c29"
                  >
                    <label
                      class="c8 c30 c31"
                      for=":r1:"
                    >
                      Search
                    </label>
                  </div>
                  <div
                    class="c32 c5 c33"
                  >
                    <div
                      class="c34"
                    >
                      <svg
                        aria-hidden="true"
                        class="c35 c36"
                        fill="none"
                        height="1rem"
                        viewBox="0 0 24 24"
                        width="1rem"
                        xmlns="http://www.w3.org/2000/svg"
                      >
                        <path
                          clip-rule="evenodd"
                          d="m23.813 20.163-5.3-5.367a9.792 9.792 0 0 0 1.312-4.867C19.825 4.455 15.375 0 9.913 0 4.45 0 0 4.455 0 9.929c0 5.473 4.45 9.928 9.912 9.928a9.757 9.757 0 0 0 5.007-1.4l5.275 5.35a.634.634 0 0 0 .913 0l2.706-2.737a.641.641 0 0 0 0-.907ZM9.91 3.867c3.338 0 6.05 2.718 6.05 6.061s-2.712 6.061-6.05 6.061c-3.337 0-6.05-2.718-6.05-6.06 0-3.344 2.713-6.062 6.05-6.062Z"
                          fill="#32324D"
                          fill-rule="evenodd"
                        />
                      </svg>
                    </div>
                    <input
                      aria-disabled="false"
                      aria-invalid="false"
                      aria-required="false"
                      class="c37"
                      id=":r1:"
                      name="searchbar"
                      placeholder="Search"
                      value=""
                    />
                  </div>
                </div>
              </div>
            </div>
          </div>
          <div
            class="c20 c38"
          >
            <div
              class="c39"
            >
              <div
                class=""
              >
                <div
                  class="c40"
                >
                  <label
                    class="c8 c30 c31"
                    for="sort-by-select"
                  >
                    Sort by
                  </label>
                  <div
                    aria-autocomplete="none"
                    aria-controls="radix-:r5:"
                    aria-describedby="sort-by-select-hint sort-by-select-error"
                    aria-expanded="false"
                    aria-label="Sort by"
                    class="c41 c42 c43"
                    data-state="closed"
                    dir="ltr"
                    id="sort-by-select"
                    overflow="hidden"
                    role="combobox"
                    tabindex="0"
                  >
                    <span
                      class="c44 c45"
                    >
                      <span
                        class="c8 c46 c47"
                      >
                        <span
                          class="c48"
                        >
                          Sort by alphabetical order
                        </span>
                      </span>
                    </span>
                    <span
                      class="c45"
                    >
                      <span
                        aria-hidden="true"
                        class="c49"
                      >
                        <svg
                          fill="none"
                          height="1rem"
                          viewBox="0 0 14 8"
                          width="1rem"
                          xmlns="http://www.w3.org/2000/svg"
                        >
                          <path
                            clip-rule="evenodd"
                            d="M14 .889a.86.86 0 0 1-.26.625L7.615 7.736A.834.834 0 0 1 7 8a.834.834 0 0 1-.615-.264L.26 1.514A.861.861 0 0 1 0 .889c0-.24.087-.45.26-.625A.834.834 0 0 1 .875 0h12.25c.237 0 .442.088.615.264a.86.86 0 0 1 .26.625Z"
                            fill="#32324D"
                            fill-rule="evenodd"
                          />
                        </svg>
                      </span>
                    </span>
                  </div>
                </div>
              </div>
            </div>
            <div
              class="c50"
            >
              <button
                aria-disabled="false"
                class="c51 c38 c52 c53 c54"
                data-testid="filters-button"
                type="button"
              >
                <div
                  aria-hidden="true"
                  class=""
                >
                  <svg
                    fill="none"
                    height="1rem"
                    viewBox="0 0 24 24"
                    width="1rem"
                    xmlns="http://www.w3.org/2000/svg"
                  >
                    <path
                      clip-rule="evenodd"
                      d="M0 4a2 2 0 0 1 2-2h20a2 2 0 1 1 0 4H2a2 2 0 0 1-2-2Zm4 8a2 2 0 0 1 2-2h12a2 2 0 1 1 0 4H6a2 2 0 0 1-2-2Zm6 6a2 2 0 1 0 0 4h4a2 2 0 1 0 0-4h-4Z"
                      fill="#32324D"
                      fill-rule="evenodd"
                    />
                  </svg>
                </div>
                <span
                  class="c8 c55"
                >
                  Filters
                </span>
              </button>
            </div>
          </div>
          <div>
            <div
              aria-labelledby="tabs-0-tab"
              id="tabs-0-tabpanel"
              role="tabpanel"
              tabindex="0"
            >
              <div
                class="c56"
                data-testid="marketplace-results"
              >
                <div
                  class="c57"
                  style="height: 100%;"
                >
                  <div
                    class="c58 c59"
                    data-testid="npm-package-card"
                  >
                    <div
                      class=""
                    >
                      <div
                        class="c60"
                      >
                        <img
                          alt="Comments logo"
                          class="c61"
                          src="https://dl.airtable.com/.attachments/eb4cd59876565af77c9c3e5966b59f10/2111bfc8/vl_strapi-comments.png"
                        />
                        <div
                          class="c62"
                        >
                          <svg
                            aria-hidden="true"
                            class="c63 c64"
                            fill="none"
                            height="1rem"
                            viewBox="0 0 24 24"
                            width="1rem"
                            xmlns="http://www.w3.org/2000/svg"
                          >
                            <path
                              d="M12 0C5.373 0 0 5.501 0 12.288c0 5.43 3.438 10.035 8.206 11.66.6.114.82-.266.82-.59 0-.294-.01-1.262-.016-2.289-3.338.744-4.043-1.45-4.043-1.45-.546-1.42-1.332-1.797-1.332-1.797-1.089-.763.082-.747.082-.747 1.205.086 1.84 1.266 1.84 1.266 1.07 1.878 2.807 1.335 3.491 1.021.108-.794.42-1.336.762-1.643-2.665-.31-5.467-1.364-5.467-6.073 0-1.341.469-2.437 1.236-3.298-.124-.31-.535-1.56.117-3.252 0 0 1.007-.33 3.3 1.26A11.25 11.25 0 0 1 12 5.942c1.02.005 2.047.141 3.006.414 2.29-1.59 3.297-1.26 3.297-1.26.653 1.693.242 2.943.118 3.252.77.86 1.235 1.957 1.235 3.298 0 4.72-2.808 5.76-5.48 6.063.43.382.814 1.13.814 2.276 0 1.644-.014 2.967-.014 3.372 0 .327.216.71.825.59C20.566 22.32 24 17.715 24 12.288 24 5.501 18.627 0 12 0Z"
                              fill="#161614"
                            />
                          </svg>
                          <svg
                            aria-hidden="true"
                            class="c65 c66"
                            fill="none"
                            height="1rem"
                            viewBox="0 0 24 24"
                            width="1rem"
                            xmlns="http://www.w3.org/2000/svg"
                          >
                            <path
                              d="m12 18.26-7.053 3.948 1.575-7.928L.587 8.792l8.027-.952L12 .5l3.386 7.34 8.027.952-5.935 5.488 1.575 7.928L12 18.26Z"
                              fill="#212134"
                            />
                          </svg>
                          <p
                            aria-label="This plugin was starred 323 on GitHub"
                          >
                            <span
                              class="c8 c67"
                            >
                              323
                            </span>
                          </p>
                          <hr
                            class="c68 c69 c70"
                          />
                          <svg
                            aria-hidden="true"
                            class="c63 c64"
                            fill="none"
                            height="1rem"
                            viewBox="0 0 24 25"
                            width="1rem"
                            xmlns="http://www.w3.org/2000/svg"
                          >
                            <path
                              clip-rule="evenodd"
                              d="M13.571 5.85H10.43v8.47H2.487a.2.2 0 0 0-.14.343l9.512 9.401a.2.2 0 0 0 .282 0l9.513-9.401a.2.2 0 0 0-.14-.342H13.57V5.85ZM2.2 3.027a.2.2 0 0 1-.2-.2V.402c0-.11.09-.2.2-.2h19.6c.11 0 .2.09.2.2v2.423a.2.2 0 0 1-.2.2H2.2Z"
                              fill="#212134"
                              fill-rule="evenodd"
                            />
                          </svg>
                          <p
                            aria-label="This plugin has 1123 weekly downloads"
                          >
                            <span
                              class="c8 c67"
                            >
                              1123
                            </span>
                          </p>
                        </div>
                      </div>
                      <div
                        class="c71"
                      >
                        <h3
                          class="c8 c72"
                        >
                          <div
                            class="c7"
                          >
                            Comments
                          </div>
                        </h3>
                      </div>
                      <div
                        class="c73"
                      >
                        <p
                          class="c8 c74 c75"
                        >
                          Powerful Strapi based comments moderation tool for you and your users
                        </p>
                      </div>
                    </div>
                    <div
                      class="c76 c38"
                      style="align-self: flex-end;"
                    >
                      <a
                        aria-disabled="false"
                        aria-label="Learn more about Comments"
                        class="c10 sc-fydGpi c11 c12 c13 c14"
                        href="https://market.strapi.io/plugins/strapi-plugin-comments"
                        target="_self"
                      >
                        <span
                          class="c16 c17"
                        >
                          More
                        </span>
                        <div
                          aria-hidden="true"
                          class="c15"
                        >
                          <svg
                            fill="none"
                            height="1rem"
                            viewBox="0 0 24 24"
                            width="1rem"
                            xmlns="http://www.w3.org/2000/svg"
                          >
                            <path
                              d="M16.235 2.824a1.412 1.412 0 0 1 0-2.824h6.353C23.368 0 24 .633 24 1.412v6.353a1.412 1.412 0 0 1-2.823 0V4.82l-8.179 8.178a1.412 1.412 0 0 1-1.996-1.996l8.178-8.178h-2.945Zm4.942 10.588a1.412 1.412 0 0 1 2.823 0v9.176c0 .78-.632 1.412-1.412 1.412H1.412C.632 24 0 23.368 0 22.588V1.412C0 .632.632 0 1.412 0h9.176a1.412 1.412 0 0 1 0 2.824H2.824v18.353h18.353v-7.765Z"
                              fill="#32324D"
                            />
                          </svg>
                        </div>
                      </a>
                      <button
                        aria-disabled="false"
                        class="c51 c38 c52 c77"
                        type="button"
                      >
                        <div
                          aria-hidden="true"
                          class=""
                        >
                          <svg
                            fill="none"
                            height="1rem"
                            viewBox="0 0 24 24"
                            width="1rem"
                            xmlns="http://www.w3.org/2000/svg"
                          >
                            <path
                              d="M1.056 24h15.906c.583 0 1.056-.473 1.056-1.056V7.028c0-.583-.473-1.056-1.056-1.056H1.056C.473 5.972 0 6.445 0 7.028v15.916C0 23.527.473 24 1.056 24Z"
                              fill="#212134"
                            />
                            <path
                              d="M8.094 2.111h13.795v13.795h-1.127v2.112h2.182A1.056 1.056 0 0 0 24 16.962V1.056A1.056 1.056 0 0 0 22.944 0H7.038a1.056 1.056 0 0 0-1.056 1.056v2.252h2.112V2.11Z"
                              fill="#212134"
                            />
                          </svg>
                        </div>
                        <span
                          class="c8 c55"
                        >
                          Copy install command
                        </span>
                      </button>
                    </div>
                  </div>
                </div>
                <div
                  class="c57"
                  style="height: 100%;"
                >
                  <div
                    class="c58 c59"
                    data-testid="npm-package-card"
                  >
                    <div
                      class=""
                    >
                      <div
                        class="c60"
                      >
                        <img
                          alt="Config Sync logo"
                          class="c61"
                          src="https://dl.airtable.com/.attachments/e23a7231d12cce89cb4b05cbfe759d45/96f5f496/Screenshot2021-12-09at22.15.37.png"
                        />
                        <div
                          class="c62"
                        >
                          <svg
                            aria-hidden="true"
                            class="c63 c64"
                            fill="none"
                            height="1rem"
                            viewBox="0 0 24 25"
                            width="1rem"
                            xmlns="http://www.w3.org/2000/svg"
                          >
<<<<<<< HEAD
                            <div
                              class="c7"
                            >
                              Config Sync
                              <span>
                                <div
                                  aria-describedby=":ra:"
                                  class="c7"
                                  tabindex="0"
                                >
                                  <svg
                                    class="c78 c79"
                                    fill="none"
                                    height="1rem"
                                    viewBox="0 0 24 24"
                                    width="1rem"
                                    xmlns="http://www.w3.org/2000/svg"
                                  >
                                    <path
                                      clip-rule="evenodd"
                                      d="M12 24c6.627 0 12-5.373 12-12S18.627 0 12 0 0 5.373 0 12s5.373 12 12 12Zm-1.438-11.066L16.158 7.5 18 9.245l-7.438 7.18-4.462-4.1 1.84-1.745 2.622 2.354Z"
                                      fill="#212134"
                                      fill-rule="evenodd"
                                    />
                                  </svg>
                                </div>
                              </span>
                            </div>
                          </h3>
                        </div>
                        <div
                          class="c73"
                        >
=======
                            <path
                              clip-rule="evenodd"
                              d="M13.571 5.85H10.43v8.47H2.487a.2.2 0 0 0-.14.343l9.512 9.401a.2.2 0 0 0 .282 0l9.513-9.401a.2.2 0 0 0-.14-.342H13.57V5.85ZM2.2 3.027a.2.2 0 0 1-.2-.2V.402c0-.11.09-.2.2-.2h19.6c.11 0 .2.09.2.2v2.423a.2.2 0 0 1-.2.2H2.2Z"
                              fill="#212134"
                              fill-rule="evenodd"
                            />
                          </svg>
>>>>>>> c443fb2c
                          <p
                            aria-label="This plugin has 0 weekly downloads"
                          >
                            <span
                              class="c8 c67"
                            >
                              0
                            </span>
                          </p>
                        </div>
                      </div>
                      <div
                        class="c71"
                      >
                        <h3
                          class="c8 c72"
                        >
                          <div
                            class="c7"
                          >
<<<<<<< HEAD
                            <svg
                              fill="none"
                              height="1rem"
                              viewBox="0 0 24 24"
                              width="1rem"
                              xmlns="http://www.w3.org/2000/svg"
                            >
                              <path
                                d="M16.235 2.824a1.412 1.412 0 0 1 0-2.824h6.353C23.368 0 24 .633 24 1.412v6.353a1.412 1.412 0 0 1-2.823 0V4.82l-8.179 8.178a1.412 1.412 0 0 1-1.996-1.996l8.178-8.178h-2.945Zm4.942 10.588a1.412 1.412 0 0 1 2.823 0v9.176c0 .78-.632 1.412-1.412 1.412H1.412C.632 24 0 23.368 0 22.588V1.412C0 .632.632 0 1.412 0h9.176a1.412 1.412 0 0 1 0 2.824H2.824v18.353h18.353v-7.765Z"
                                fill="#32324D"
                              />
                            </svg>
                          </div>
                        </a>
                        <span>
                          <div
                            aria-describedby=":rc:"
                            class=""
                            tabindex="0"
                          >
                            <button
                              aria-disabled="false"
                              class="c51 c38 c52 c77"
                              type="button"
                            >
=======
                            Config Sync
                            <span>
>>>>>>> c443fb2c
                              <div
                                aria-describedby="2"
                                class="c7"
                                tabindex="0"
                              >
                                <svg
                                  class="c78 c79"
                                  fill="none"
                                  height="1rem"
                                  viewBox="0 0 24 24"
                                  width="1rem"
                                  xmlns="http://www.w3.org/2000/svg"
                                >
                                  <path
                                    clip-rule="evenodd"
                                    d="M12 24c6.627 0 12-5.373 12-12S18.627 0 12 0 0 5.373 0 12s5.373 12 12 12Zm-1.438-11.066L16.158 7.5 18 9.245l-7.438 7.18-4.462-4.1 1.84-1.745 2.622 2.354Z"
                                    fill="#212134"
                                    fill-rule="evenodd"
                                  />
                                </svg>
                              </div>
                            </span>
                          </div>
                        </h3>
                      </div>
                      <div
                        class="c73"
                      >
                        <p
                          class="c8 c74 c75"
                        >
                          Migrate your config data across environments using the CLI or Strapi admin panel.
                        </p>
                      </div>
                    </div>
                    <div
                      class="c76 c38"
                      style="align-self: flex-end;"
                    >
                      <a
                        aria-disabled="false"
                        aria-label="Learn more about Config Sync"
                        class="c10 sc-fydGpi c11 c12 c13 c14"
                        href="https://market.strapi.io/plugins/strapi-plugin-config-sync"
                        target="_self"
                      >
                        <span
                          class="c16 c17"
                        >
                          More
                        </span>
                        <div
                          aria-hidden="true"
                          class="c15"
                        >
                          <svg
                            fill="none"
                            height="1rem"
                            viewBox="0 0 24 24"
                            width="1rem"
                            xmlns="http://www.w3.org/2000/svg"
                          >
                            <path
                              d="M16.235 2.824a1.412 1.412 0 0 1 0-2.824h6.353C23.368 0 24 .633 24 1.412v6.353a1.412 1.412 0 0 1-2.823 0V4.82l-8.179 8.178a1.412 1.412 0 0 1-1.996-1.996l8.178-8.178h-2.945Zm4.942 10.588a1.412 1.412 0 0 1 2.823 0v9.176c0 .78-.632 1.412-1.412 1.412H1.412C.632 24 0 23.368 0 22.588V1.412C0 .632.632 0 1.412 0h9.176a1.412 1.412 0 0 1 0 2.824H2.824v18.353h18.353v-7.765Z"
                              fill="#32324D"
                            />
                          </svg>
                        </div>
                      </a>
                      <span>
                        <div
                          aria-describedby="3"
                          class=""
                          tabindex="0"
                        >
                          <button
                            aria-disabled="false"
                            class="c51 c38 c52 c77"
                            type="button"
                          >
                            <div
                              aria-hidden="true"
                              class=""
                            >
                              <svg
                                fill="none"
                                height="1rem"
                                viewBox="0 0 24 24"
                                width="1rem"
                                xmlns="http://www.w3.org/2000/svg"
                              >
                                <path
                                  d="M1.056 24h15.906c.583 0 1.056-.473 1.056-1.056V7.028c0-.583-.473-1.056-1.056-1.056H1.056C.473 5.972 0 6.445 0 7.028v15.916C0 23.527.473 24 1.056 24Z"
                                  fill="#212134"
                                />
                                <path
                                  d="M8.094 2.111h13.795v13.795h-1.127v2.112h2.182A1.056 1.056 0 0 0 24 16.962V1.056A1.056 1.056 0 0 0 22.944 0H7.038a1.056 1.056 0 0 0-1.056 1.056v2.252h2.112V2.11Z"
                                  fill="#212134"
                                />
                              </svg>
                            </div>
                            <span
                              class="c8 c55"
                            >
                              Copy install command
                            </span>
                          </button>
                        </div>
                      </span>
                    </div>
                  </div>
                </div>
                <div
                  class="c57"
                  style="height: 100%;"
                >
                  <div
                    class="c58 c59"
                    data-testid="npm-package-card"
                  >
                    <div
                      class=""
                    >
                      <div
                        class="c60"
                      >
                        <img
                          alt="Content Versioning logo"
                          class="c61"
                          src="https://dl.airtable.com/.attachments/0b86f18e2606ed7f53bd54d536a1bea5/13a87f30/Artboard7copy.png"
                        />
                        <div
                          class="c62"
                        >
                          <svg
                            aria-hidden="true"
                            class="c63 c64"
                            fill="none"
                            height="1rem"
                            viewBox="0 0 24 25"
                            width="1rem"
                            xmlns="http://www.w3.org/2000/svg"
                          >
                            <path
                              clip-rule="evenodd"
                              d="M13.571 5.85H10.43v8.47H2.487a.2.2 0 0 0-.14.343l9.512 9.401a.2.2 0 0 0 .282 0l9.513-9.401a.2.2 0 0 0-.14-.342H13.57V5.85ZM2.2 3.027a.2.2 0 0 1-.2-.2V.402c0-.11.09-.2.2-.2h19.6c.11 0 .2.09.2.2v2.423a.2.2 0 0 1-.2.2H2.2Z"
                              fill="#212134"
                              fill-rule="evenodd"
                            />
                          </svg>
                          <p
                            aria-label="This plugin has 0 weekly downloads"
                          >
                            <span
                              class="c8 c67"
                            >
                              0
                            </span>
                          </p>
                        </div>
                      </div>
                      <div
                        class="c71"
                      >
                        <h3
                          class="c8 c72"
                        >
                          <div
                            class="c7"
                          >
                            Content Versioning
                          </div>
<<<<<<< HEAD
                        </a>
                        <span>
                          <div
                            aria-describedby=":re:"
                            class=""
                            tabindex="0"
=======
                        </h3>
                      </div>
                      <div
                        class="c73"
                      >
                        <p
                          class="c8 c74 c75"
                        >
                          This plugin enables you to versioning Content Types. It allows multiple draft versions✅ Keeps history of all changes (with time travel) ✅ 
                        </p>
                      </div>
                    </div>
                    <div
                      class="c76 c38"
                      style="align-self: flex-end;"
                    >
                      <a
                        aria-disabled="false"
                        aria-label="Learn more about Content Versioning"
                        class="c10 sc-fydGpi c11 c12 c13 c14"
                        href="https://market.strapi.io/plugins/@notum-cz-strapi-plugin-content-versioning"
                        target="_self"
                      >
                        <span
                          class="c16 c17"
                        >
                          More
                        </span>
                        <div
                          aria-hidden="true"
                          class="c15"
                        >
                          <svg
                            fill="none"
                            height="1rem"
                            viewBox="0 0 24 24"
                            width="1rem"
                            xmlns="http://www.w3.org/2000/svg"
                          >
                            <path
                              d="M16.235 2.824a1.412 1.412 0 0 1 0-2.824h6.353C23.368 0 24 .633 24 1.412v6.353a1.412 1.412 0 0 1-2.823 0V4.82l-8.179 8.178a1.412 1.412 0 0 1-1.996-1.996l8.178-8.178h-2.945Zm4.942 10.588a1.412 1.412 0 0 1 2.823 0v9.176c0 .78-.632 1.412-1.412 1.412H1.412C.632 24 0 23.368 0 22.588V1.412C0 .632.632 0 1.412 0h9.176a1.412 1.412 0 0 1 0 2.824H2.824v18.353h18.353v-7.765Z"
                              fill="#32324D"
                            />
                          </svg>
                        </div>
                      </a>
                      <span>
                        <div
                          aria-describedby="4"
                          class=""
                          tabindex="0"
                        >
                          <button
                            aria-disabled="true"
                            class="c51 c38 c52 c77"
                            disabled=""
                            type="button"
>>>>>>> c443fb2c
                          >
                            <div
                              aria-hidden="true"
                              class=""
                            >
                              <svg
                                fill="none"
                                height="1rem"
                                viewBox="0 0 24 24"
                                width="1rem"
                                xmlns="http://www.w3.org/2000/svg"
                              >
                                <path
                                  d="M1.056 24h15.906c.583 0 1.056-.473 1.056-1.056V7.028c0-.583-.473-1.056-1.056-1.056H1.056C.473 5.972 0 6.445 0 7.028v15.916C0 23.527.473 24 1.056 24Z"
                                  fill="#212134"
                                />
                                <path
                                  d="M8.094 2.111h13.795v13.795h-1.127v2.112h2.182A1.056 1.056 0 0 0 24 16.962V1.056A1.056 1.056 0 0 0 22.944 0H7.038a1.056 1.056 0 0 0-1.056 1.056v2.252h2.112V2.11Z"
                                  fill="#212134"
                                />
                              </svg>
                            </div>
                            <span
                              class="c8 c55"
                            >
                              Copy install command
                            </span>
                          </button>
                        </div>
                      </span>
                    </div>
                  </div>
                </div>
                <div
                  class="c57"
                  style="height: 100%;"
                >
                  <div
                    class="c58 c59"
                    data-testid="npm-package-card"
                  >
                    <div
                      class=""
                    >
                      <div
                        class="c60"
                      >
                        <img
                          alt="Documentation logo"
                          class="c61"
                          src="https://dl.airtable.com/.attachments/b6998ac52e8b0460b8a14ced8074b788/2a4d4a90/swagger.png"
                        />
                        <div
                          class="c62"
                        >
                          <svg
                            aria-hidden="true"
                            class="c63 c64"
                            fill="none"
                            height="1rem"
                            viewBox="0 0 24 24"
                            width="1rem"
                            xmlns="http://www.w3.org/2000/svg"
                          >
                            <path
                              d="M12 0C5.373 0 0 5.501 0 12.288c0 5.43 3.438 10.035 8.206 11.66.6.114.82-.266.82-.59 0-.294-.01-1.262-.016-2.289-3.338.744-4.043-1.45-4.043-1.45-.546-1.42-1.332-1.797-1.332-1.797-1.089-.763.082-.747.082-.747 1.205.086 1.84 1.266 1.84 1.266 1.07 1.878 2.807 1.335 3.491 1.021.108-.794.42-1.336.762-1.643-2.665-.31-5.467-1.364-5.467-6.073 0-1.341.469-2.437 1.236-3.298-.124-.31-.535-1.56.117-3.252 0 0 1.007-.33 3.3 1.26A11.25 11.25 0 0 1 12 5.942c1.02.005 2.047.141 3.006.414 2.29-1.59 3.297-1.26 3.297-1.26.653 1.693.242 2.943.118 3.252.77.86 1.235 1.957 1.235 3.298 0 4.72-2.808 5.76-5.48 6.063.43.382.814 1.13.814 2.276 0 1.644-.014 2.967-.014 3.372 0 .327.216.71.825.59C20.566 22.32 24 17.715 24 12.288 24 5.501 18.627 0 12 0Z"
                              fill="#161614"
                            />
                          </svg>
                          <svg
                            aria-hidden="true"
                            class="c65 c66"
                            fill="none"
                            height="1rem"
                            viewBox="0 0 24 24"
                            width="1rem"
                            xmlns="http://www.w3.org/2000/svg"
                          >
                            <path
                              d="m12 18.26-7.053 3.948 1.575-7.928L.587 8.792l8.027-.952L12 .5l3.386 7.34 8.027.952-5.935 5.488 1.575 7.928L12 18.26Z"
                              fill="#212134"
                            />
                          </svg>
                          <p
                            aria-label="This plugin was starred 49130 on GitHub"
                          >
                            <span
                              class="c8 c67"
                            >
<<<<<<< HEAD
                              Documentation
                              <span>
                                <div
                                  aria-describedby=":rg:"
                                  class="c7"
                                  tabindex="0"
                                >
                                  <img
                                    alt="Made by Strapi"
                                    class="c80"
                                    src="IMAGE_MOCK"
                                  />
                                </div>
                              </span>
                            </div>
                          </h3>
                        </div>
                        <div
                          class="c73"
                        >
=======
                              49130
                            </span>
                          </p>
                          <hr
                            class="c68 c69 c70"
                          />
                          <svg
                            aria-hidden="true"
                            class="c63 c64"
                            fill="none"
                            height="1rem"
                            viewBox="0 0 24 25"
                            width="1rem"
                            xmlns="http://www.w3.org/2000/svg"
                          >
                            <path
                              clip-rule="evenodd"
                              d="M13.571 5.85H10.43v8.47H2.487a.2.2 0 0 0-.14.343l9.512 9.401a.2.2 0 0 0 .282 0l9.513-9.401a.2.2 0 0 0-.14-.342H13.57V5.85ZM2.2 3.027a.2.2 0 0 1-.2-.2V.402c0-.11.09-.2.2-.2h19.6c.11 0 .2.09.2.2v2.423a.2.2 0 0 1-.2.2H2.2Z"
                              fill="#212134"
                              fill-rule="evenodd"
                            />
                          </svg>
>>>>>>> c443fb2c
                          <p
                            aria-label="This plugin has 7492 weekly downloads"
                          >
                            <span
                              class="c8 c67"
                            >
                              7492
                            </span>
                          </p>
                        </div>
                      </div>
                      <div
                        class="c71"
                      >
                        <h3
                          class="c8 c72"
                        >
                          <div
                            class="c7"
                          >
                            Documentation
                            <span>
                              <div
                                aria-describedby="5"
                                class="c7"
                                tabindex="0"
                              >
                                <img
                                  alt="Made by Strapi"
                                  class="c80"
                                  src="IMAGE_MOCK"
                                />
                              </div>
                            </span>
                          </div>
                        </h3>
                      </div>
                      <div
                        class="c73"
                      >
                        <p
                          class="c8 c74 c75"
                        >
                          Create an OpenAPI Document and visualize your API with SWAGGER UI
                        </p>
                      </div>
                    </div>
                    <div
                      class="c76 c38"
                      style="align-self: flex-end;"
                    >
                      <a
                        aria-disabled="false"
                        aria-label="Learn more about Documentation"
                        class="c10 sc-fydGpi c11 c12 c13 c14"
                        href="https://market.strapi.io/plugins/@strapi-plugin-documentation"
                        target="_self"
                      >
                        <span
                          class="c16 c17"
                        >
                          More
                        </span>
                        <div
                          aria-hidden="true"
                          class="c15"
                        >
                          <svg
                            fill="none"
                            height="1rem"
                            viewBox="0 0 24 24"
                            width="1rem"
                            xmlns="http://www.w3.org/2000/svg"
                          >
                            <path
                              d="M16.235 2.824a1.412 1.412 0 0 1 0-2.824h6.353C23.368 0 24 .633 24 1.412v6.353a1.412 1.412 0 0 1-2.823 0V4.82l-8.179 8.178a1.412 1.412 0 0 1-1.996-1.996l8.178-8.178h-2.945Zm4.942 10.588a1.412 1.412 0 0 1 2.823 0v9.176c0 .78-.632 1.412-1.412 1.412H1.412C.632 24 0 23.368 0 22.588V1.412C0 .632.632 0 1.412 0h9.176a1.412 1.412 0 0 1 0 2.824H2.824v18.353h18.353v-7.765Z"
                              fill="#32324D"
                            />
                          </svg>
                        </div>
                      </a>
                      <div
                        class="c81"
                      >
                        <svg
                          class="c82 c79"
                          fill="none"
                          height="1rem"
                          viewBox="0 0 24 24"
                          width="1rem"
                          xmlns="http://www.w3.org/2000/svg"
                        >
                          <path
                            d="M20.727 2.97a.2.2 0 0 1 .286 0l2.85 2.89a.2.2 0 0 1 0 .28L9.554 20.854a.2.2 0 0 1-.285 0l-9.13-9.243a.2.2 0 0 1 0-.281l2.85-2.892a.2.2 0 0 1 .284 0l6.14 6.209L20.726 2.97Z"
                            fill="#212134"
                          />
                        </svg>
                        <span
                          class="c8 c83"
                        >
                          Installed
                        </span>
                      </div>
                    </div>
                  </div>
                </div>
                <div
                  class="c57"
                  style="height: 100%;"
                >
                  <div
                    class="c58 c59"
                    data-testid="npm-package-card"
                  >
                    <div
                      class=""
                    >
                      <div
                        class="c60"
                      >
                        <img
                          alt="Transformer logo"
                          class="c61"
                          src="https://dl.airtable.com/.attachments/5ffd1782a2fabf423ccd6f56c562f31a/b8f8598f/transformer-logo.png"
                        />
                        <div
                          class="c62"
                        >
                          <svg
                            aria-hidden="true"
                            class="c63 c64"
                            fill="none"
                            height="1rem"
                            viewBox="0 0 24 25"
                            width="1rem"
                            xmlns="http://www.w3.org/2000/svg"
                          >
                            <path
                              clip-rule="evenodd"
                              d="M13.571 5.85H10.43v8.47H2.487a.2.2 0 0 0-.14.343l9.512 9.401a.2.2 0 0 0 .282 0l9.513-9.401a.2.2 0 0 0-.14-.342H13.57V5.85ZM2.2 3.027a.2.2 0 0 1-.2-.2V.402c0-.11.09-.2.2-.2h19.6c.11 0 .2.09.2.2v2.423a.2.2 0 0 1-.2.2H2.2Z"
                              fill="#212134"
                              fill-rule="evenodd"
                            />
                          </svg>
                          <p
                            aria-label="This plugin has 0 weekly downloads"
                          >
                            <span
                              class="c8 c67"
                            >
                              0
                            </span>
                          </p>
                        </div>
                      </div>
                      <div
                        class="c71"
                      >
                        <h3
                          class="c8 c72"
                        >
                          <div
                            class="c7"
                          >
                            Transformer
                          </div>
<<<<<<< HEAD
                        </a>
                        <span>
                          <div
                            aria-describedby=":ri:"
                            class=""
                            tabindex="0"
=======
                        </h3>
                      </div>
                      <div
                        class="c73"
                      >
                        <p
                          class="c8 c74 c75"
                        >
                          A plugin for Strapi Headless CMS that provides the ability to transform the API response. 
                        </p>
                      </div>
                    </div>
                    <div
                      class="c76 c38"
                      style="align-self: flex-end;"
                    >
                      <a
                        aria-disabled="false"
                        aria-label="Learn more about Transformer"
                        class="c10 sc-fydGpi c11 c12 c13 c14"
                        href="https://market.strapi.io/plugins/strapi-plugin-transformer"
                        target="_self"
                      >
                        <span
                          class="c16 c17"
                        >
                          More
                        </span>
                        <div
                          aria-hidden="true"
                          class="c15"
                        >
                          <svg
                            fill="none"
                            height="1rem"
                            viewBox="0 0 24 24"
                            width="1rem"
                            xmlns="http://www.w3.org/2000/svg"
                          >
                            <path
                              d="M16.235 2.824a1.412 1.412 0 0 1 0-2.824h6.353C23.368 0 24 .633 24 1.412v6.353a1.412 1.412 0 0 1-2.823 0V4.82l-8.179 8.178a1.412 1.412 0 0 1-1.996-1.996l8.178-8.178h-2.945Zm4.942 10.588a1.412 1.412 0 0 1 2.823 0v9.176c0 .78-.632 1.412-1.412 1.412H1.412C.632 24 0 23.368 0 22.588V1.412C0 .632.632 0 1.412 0h9.176a1.412 1.412 0 0 1 0 2.824H2.824v18.353h18.353v-7.765Z"
                              fill="#32324D"
                            />
                          </svg>
                        </div>
                      </a>
                      <span>
                        <div
                          aria-describedby="6"
                          class=""
                          tabindex="0"
                        >
                          <button
                            aria-disabled="true"
                            class="c51 c38 c52 c77"
                            disabled=""
                            type="button"
>>>>>>> c443fb2c
                          >
                            <div
                              aria-hidden="true"
                              class=""
                            >
                              <svg
                                fill="none"
                                height="1rem"
                                viewBox="0 0 24 24"
                                width="1rem"
                                xmlns="http://www.w3.org/2000/svg"
                              >
                                <path
                                  d="M1.056 24h15.906c.583 0 1.056-.473 1.056-1.056V7.028c0-.583-.473-1.056-1.056-1.056H1.056C.473 5.972 0 6.445 0 7.028v15.916C0 23.527.473 24 1.056 24Z"
                                  fill="#212134"
                                />
                                <path
                                  d="M8.094 2.111h13.795v13.795h-1.127v2.112h2.182A1.056 1.056 0 0 0 24 16.962V1.056A1.056 1.056 0 0 0 22.944 0H7.038a1.056 1.056 0 0 0-1.056 1.056v2.252h2.112V2.11Z"
                                  fill="#212134"
                                />
                              </svg>
                            </div>
                            <span
                              class="c8 c55"
                            >
                              Copy install command
                            </span>
                          </button>
                        </div>
                      </span>
                    </div>
                  </div>
                </div>
              </div>
            </div>
          </div>
        </div>
        <div
          class="c71"
        >
          <div
            class="c84"
          >
            <div
              class="c7"
            >
              <div
                class=""
              >
                <div
                  class="c40"
                >
                  <label
                    class="c8 c30 c31"
                    for=":rk:"
                  />
                  <div
                    aria-autocomplete="none"
                    aria-controls="radix-:rn:"
                    aria-describedby=":rk:-hint :rk:-error"
                    aria-expanded="false"
                    class="c41 c42 c43"
                    data-state="closed"
                    dir="ltr"
                    id=":rk:"
                    overflow="hidden"
                    role="combobox"
                    tabindex="0"
                  >
                    <span
                      class="c44 c45"
                    >
                      <span
                        class="c8 c46 c47"
                      >
                        <span
                          class="c48"
                        >
                          24
                        </span>
                      </span>
                    </span>
                    <span
                      class="c45"
                    >
                      <span
                        aria-hidden="true"
                        class="c49"
                      >
                        <svg
                          fill="none"
                          height="1rem"
                          viewBox="0 0 14 8"
                          width="1rem"
                          xmlns="http://www.w3.org/2000/svg"
                        >
                          <path
                            clip-rule="evenodd"
                            d="M14 .889a.86.86 0 0 1-.26.625L7.615 7.736A.834.834 0 0 1 7 8a.834.834 0 0 1-.615-.264L.26 1.514A.861.861 0 0 1 0 .889c0-.24.087-.45.26-.625A.834.834 0 0 1 .875 0h12.25c.237 0 .442.088.615.264a.86.86 0 0 1 .26.625Z"
                            fill="#32324D"
                            fill-rule="evenodd"
                          />
                        </svg>
                      </span>
                    </span>
                  </div>
                </div>
              </div>
              <div
                class="c85"
              >
                <label
                  class="c8 c74"
                  for="page-size"
                >
                  Entries per page
                </label>
              </div>
            </div>
            <nav
              aria-label="Pagination"
              class=""
            >
              <ol
                class="c62"
              >
                <li>
                  <a
                    aria-current="page"
                    aria-disabled="true"
                    class="c86 c87 active"
                    href="/"
                    tabindex="-1"
                  >
                    <div
                      class="c29"
                    >
                      Go to previous page
                    </div>
                    <svg
                      aria-hidden="true"
                      fill="none"
                      height="1rem"
                      viewBox="0 0 10 16"
                      width="1rem"
                      xmlns="http://www.w3.org/2000/svg"
                    >
                      <path
                        d="M9.88 14.12 3.773 8 9.88 1.88 8 0 0 8l8 8 1.88-1.88Z"
                        fill="#32324D"
                      />
                    </svg>
                  </a>
                </li>
                <li>
                  <a
                    aria-current="page"
                    class="c88 c89 active"
                    href="/?page=1"
                  >
                    <div
                      class="c29"
                    >
                      Go to page 1
                    </div>
                    <span
                      aria-hidden="true"
                      class="c8 c90"
                    >
                      1
                    </span>
                  </a>
                </li>
                <li>
                  <a
                    aria-current="page"
                    class="c86 c91 active"
                    href="/?page=2"
                  >
                    <div
                      class="c29"
                    >
                      Go to page 2
                    </div>
                    <span
                      aria-hidden="true"
                      class="c8 c92"
                    >
                      2
                    </span>
                  </a>
                </li>
                <li>
                  <a
                    aria-current="page"
                    class="c86 c91 active"
                    href="/?page=3"
                  >
                    <div
                      class="c29"
                    >
                      Go to page 3
                    </div>
                    <span
                      aria-hidden="true"
                      class="c8 c92"
                    >
                      3
                    </span>
                  </a>
                </li>
                <li>
                  <a
                    aria-current="page"
                    class="c86 c91 active"
                    href="/?page=4"
                  >
                    <div
                      class="c29"
                    >
                      Go to page 4
                    </div>
                    <span
                      aria-hidden="true"
                      class="c8 c92"
                    >
                      4
                    </span>
                  </a>
                </li>
                <li>
                  <a
                    aria-current="page"
                    aria-disabled="false"
                    class="c86 c93 active"
                    href="/?page=2"
                  >
                    <div
                      class="c29"
                    >
                      Go to next page
                    </div>
                    <svg
                      aria-hidden="true"
                      fill="none"
                      height="1rem"
                      viewBox="0 0 10 16"
                      width="1rem"
                      xmlns="http://www.w3.org/2000/svg"
                    >
                      <path
                        d="M0 1.88 6.107 8 0 14.12 1.88 16l8-8-8-8L0 1.88Z"
                        fill="#32324D"
                      />
                    </svg>
                  </a>
                </li>
              </ol>
            </nav>
          </div>
        </div>
        <div
          class="c94"
        >
          <a
            href="https://strapi.canny.io/plugin-requests"
            rel="noopener noreferrer nofollow"
            style="text-decoration: none;"
            target="_blank"
          >
            <div
              class="c95 c7"
            >
              <div
                class="c96 c7 c97"
              >
                <svg
                  fill="none"
                  height="1rem"
                  viewBox="0 0 32 32"
                  width="1rem"
                  xmlns="http://www.w3.org/2000/svg"
                >
                  <path
                    d="M0 4a4 4 0 0 1 4-4h24a4 4 0 0 1 4 4v24a4 4 0 0 1-4 4H4a4 4 0 0 1-4-4V4Z"
                    fill="#AC73E6"
                  />
                  <path
                    clip-rule="evenodd"
                    d="M15.027 13.839c-3.19-.836-6.305-1.064-10.18-.608-1.215.152-1.063 1.975.076 2.203.304.836.456 2.355.912 3.267.987 2.279 5.622 1.975 7.369.835 1.14-.683 1.443-2.279 1.9-3.494.227-.684 1.595-.684 1.822 0 .38 1.215.76 2.81 1.9 3.494 1.747 1.14 6.381 1.444 7.369-.835.456-.912.607-2.431.911-3.267 1.14-.228 1.216-2.051.076-2.203-3.874-.456-6.989-.228-10.18.608-.455.075-1.519.075-1.975 0Z"
                    fill="#fff"
                    fill-rule="evenodd"
                  />
                </svg>
              </div>
              <div
                class="c98"
              >
                <div
                  class="c7"
                >
                  <span
                    class="c8 c99 c100"
                  >
                    Documentation
                  </span>
                  <svg
                    class="c101 c64"
                    fill="none"
                    height="1rem"
                    viewBox="0 0 24 24"
                    width="1rem"
                    xmlns="http://www.w3.org/2000/svg"
                  >
                    <path
                      d="M16.235 2.824a1.412 1.412 0 0 1 0-2.824h6.353C23.368 0 24 .633 24 1.412v6.353a1.412 1.412 0 0 1-2.823 0V4.82l-8.179 8.178a1.412 1.412 0 0 1-1.996-1.996l8.178-8.178h-2.945Zm4.942 10.588a1.412 1.412 0 0 1 2.823 0v9.176c0 .78-.632 1.412-1.412 1.412H1.412C.632 24 0 23.368 0 22.588V1.412C0 .632.632 0 1.412 0h9.176a1.412 1.412 0 0 1 0 2.824H2.824v18.353h18.353v-7.765Z"
                      fill="#32324D"
                    />
                  </svg>
                </div>
                <span
                  class="c8 c74"
                >
                  Tell us what plugin you are looking for and we'll let our community plugin developers know in case they are in search for inspiration!
                </span>
              </div>
            </div>
          </a>
        </div>
      </div>
    </main>
  </div>
</div>
`;<|MERGE_RESOLUTION|>--- conflicted
+++ resolved
@@ -1689,41 +1689,6 @@
                             width="1rem"
                             xmlns="http://www.w3.org/2000/svg"
                           >
-<<<<<<< HEAD
-                            <div
-                              class="c7"
-                            >
-                              Config Sync
-                              <span>
-                                <div
-                                  aria-describedby=":ra:"
-                                  class="c7"
-                                  tabindex="0"
-                                >
-                                  <svg
-                                    class="c78 c79"
-                                    fill="none"
-                                    height="1rem"
-                                    viewBox="0 0 24 24"
-                                    width="1rem"
-                                    xmlns="http://www.w3.org/2000/svg"
-                                  >
-                                    <path
-                                      clip-rule="evenodd"
-                                      d="M12 24c6.627 0 12-5.373 12-12S18.627 0 12 0 0 5.373 0 12s5.373 12 12 12Zm-1.438-11.066L16.158 7.5 18 9.245l-7.438 7.18-4.462-4.1 1.84-1.745 2.622 2.354Z"
-                                      fill="#212134"
-                                      fill-rule="evenodd"
-                                    />
-                                  </svg>
-                                </div>
-                              </span>
-                            </div>
-                          </h3>
-                        </div>
-                        <div
-                          class="c73"
-                        >
-=======
                             <path
                               clip-rule="evenodd"
                               d="M13.571 5.85H10.43v8.47H2.487a.2.2 0 0 0-.14.343l9.512 9.401a.2.2 0 0 0 .282 0l9.513-9.401a.2.2 0 0 0-.14-.342H13.57V5.85ZM2.2 3.027a.2.2 0 0 1-.2-.2V.402c0-.11.09-.2.2-.2h19.6c.11 0 .2.09.2.2v2.423a.2.2 0 0 1-.2.2H2.2Z"
@@ -1731,7 +1696,6 @@
                               fill-rule="evenodd"
                             />
                           </svg>
->>>>>>> c443fb2c
                           <p
                             aria-label="This plugin has 0 weekly downloads"
                           >
@@ -1752,38 +1716,10 @@
                           <div
                             class="c7"
                           >
-<<<<<<< HEAD
-                            <svg
-                              fill="none"
-                              height="1rem"
-                              viewBox="0 0 24 24"
-                              width="1rem"
-                              xmlns="http://www.w3.org/2000/svg"
-                            >
-                              <path
-                                d="M16.235 2.824a1.412 1.412 0 0 1 0-2.824h6.353C23.368 0 24 .633 24 1.412v6.353a1.412 1.412 0 0 1-2.823 0V4.82l-8.179 8.178a1.412 1.412 0 0 1-1.996-1.996l8.178-8.178h-2.945Zm4.942 10.588a1.412 1.412 0 0 1 2.823 0v9.176c0 .78-.632 1.412-1.412 1.412H1.412C.632 24 0 23.368 0 22.588V1.412C0 .632.632 0 1.412 0h9.176a1.412 1.412 0 0 1 0 2.824H2.824v18.353h18.353v-7.765Z"
-                                fill="#32324D"
-                              />
-                            </svg>
-                          </div>
-                        </a>
-                        <span>
-                          <div
-                            aria-describedby=":rc:"
-                            class=""
-                            tabindex="0"
-                          >
-                            <button
-                              aria-disabled="false"
-                              class="c51 c38 c52 c77"
-                              type="button"
-                            >
-=======
                             Config Sync
                             <span>
->>>>>>> c443fb2c
                               <div
-                                aria-describedby="2"
+                                aria-describedby=":ra:"
                                 class="c7"
                                 tabindex="0"
                               >
@@ -1853,7 +1789,7 @@
                       </a>
                       <span>
                         <div
-                          aria-describedby="3"
+                          aria-describedby=":rc:"
                           class=""
                           tabindex="0"
                         >
@@ -1954,14 +1890,6 @@
                           >
                             Content Versioning
                           </div>
-<<<<<<< HEAD
-                        </a>
-                        <span>
-                          <div
-                            aria-describedby=":re:"
-                            class=""
-                            tabindex="0"
-=======
                         </h3>
                       </div>
                       <div
@@ -2010,7 +1938,7 @@
                       </a>
                       <span>
                         <div
-                          aria-describedby="4"
+                          aria-describedby=":re:"
                           class=""
                           tabindex="0"
                         >
@@ -2019,7 +1947,6 @@
                             class="c51 c38 c52 c77"
                             disabled=""
                             type="button"
->>>>>>> c443fb2c
                           >
                             <div
                               aria-hidden="true"
@@ -2109,28 +2036,6 @@
                             <span
                               class="c8 c67"
                             >
-<<<<<<< HEAD
-                              Documentation
-                              <span>
-                                <div
-                                  aria-describedby=":rg:"
-                                  class="c7"
-                                  tabindex="0"
-                                >
-                                  <img
-                                    alt="Made by Strapi"
-                                    class="c80"
-                                    src="IMAGE_MOCK"
-                                  />
-                                </div>
-                              </span>
-                            </div>
-                          </h3>
-                        </div>
-                        <div
-                          class="c73"
-                        >
-=======
                               49130
                             </span>
                           </p>
@@ -2153,7 +2058,6 @@
                               fill-rule="evenodd"
                             />
                           </svg>
->>>>>>> c443fb2c
                           <p
                             aria-label="This plugin has 7492 weekly downloads"
                           >
@@ -2177,7 +2081,7 @@
                             Documentation
                             <span>
                               <div
-                                aria-describedby="5"
+                                aria-describedby=":rg:"
                                 class="c7"
                                 tabindex="0"
                               >
@@ -2320,14 +2224,6 @@
                           >
                             Transformer
                           </div>
-<<<<<<< HEAD
-                        </a>
-                        <span>
-                          <div
-                            aria-describedby=":ri:"
-                            class=""
-                            tabindex="0"
-=======
                         </h3>
                       </div>
                       <div
@@ -2376,7 +2272,7 @@
                       </a>
                       <span>
                         <div
-                          aria-describedby="6"
+                          aria-describedby=":ri:"
                           class=""
                           tabindex="0"
                         >
@@ -2385,7 +2281,6 @@
                             class="c51 c38 c52 c77"
                             disabled=""
                             type="button"
->>>>>>> c443fb2c
                           >
                             <div
                               aria-hidden="true"
