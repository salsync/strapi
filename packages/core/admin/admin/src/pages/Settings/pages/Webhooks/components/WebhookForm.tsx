--- conflicted
+++ resolved
@@ -12,13 +12,8 @@
 } from '@strapi/design-system';
 import { Link } from '@strapi/design-system/v2';
 import { ArrowLeft, Check, Play as Publish } from '@strapi/icons';
-<<<<<<< HEAD
-import { Modules } from '@strapi/types';
-import { Field, FormikHelpers, FormikProvider, useFormik } from 'formik';
-=======
-import { Webhook } from '@strapi/types';
+import type { Modules } from '@strapi/types';
 import { Field, Form, FormikHelpers, FormikProvider, useFormik } from 'formik';
->>>>>>> 651a6b8d
 import { IntlShape, useIntl } from 'react-intl';
 import { NavLink } from 'react-router-dom';
 import * as yup from 'yup';
@@ -30,17 +25,15 @@
 import { HeadersInput } from './HeadersInput';
 import { TriggerContainer } from './TriggerContainer';
 
-type Webhook = Modules.WebhookStore.Webhook;
-
 interface WebhookFormValues {
-  name: Webhook['name'];
-  url: Webhook['url'];
+  name: Modules.WebhookStore.Webhook['name'];
+  url: Modules.WebhookStore.Webhook['url'];
   headers: Array<{ key: string; value: string }>;
-  events: Webhook['events'];
+  events: Modules.WebhookStore.Webhook['events'];
 }
 
 interface WebhookFormProps {
-  data?: Webhook;
+  data?: Modules.WebhookStore.Webhook;
   handleSubmit: (
     values: WebhookFormValues,
     formik: FormikHelpers<WebhookFormValues>
@@ -74,7 +67,7 @@
   /**
    * Map the headers into a form that can be used within the formik form
    */
-  const mapHeaders = (headers: Webhook['headers']) => {
+  const mapHeaders = (headers: Modules.WebhookStore.Webhook['headers']) => {
     if (!Object.keys(headers).length) {
       return [{ key: '', value: '' }];
     }
