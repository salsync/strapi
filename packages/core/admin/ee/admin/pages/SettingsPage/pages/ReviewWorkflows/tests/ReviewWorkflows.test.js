import React from 'react';
import { act, fireEvent, render, waitFor } from '@testing-library/react';
import { IntlProvider } from 'react-intl';
import { Provider } from 'react-redux';
import { QueryClientProvider, QueryClient } from 'react-query';
import userEvent from '@testing-library/user-event';
import { rest } from 'msw';
import { setupServer } from 'msw/node';
import { useNotification } from '@strapi/helper-plugin';
import { ThemeProvider, lightTheme } from '@strapi/design-system';

import configureStore from '../../../../../../../admin/src/core/store/configureStore';
import ReviewWorkflowsPage from '..';
import { reducer } from '../reducer';

jest.mock('@strapi/helper-plugin', () => ({
  ...jest.requireActual('@strapi/helper-plugin'),
  useNotification: jest.fn().mockReturnValue(jest.fn()),
  useTracking: jest.fn().mockReturnValue({ trackUsage: jest.fn() }),
  // eslint-disable-next-line react/prop-types
  CheckPagePermissions({ children }) {
    return children;
  },
}));

let SHOULD_ERROR = false;

const FIXTURE_WORKFLOW = {
  id: 1,
  stages: [
    {
      id: 1,
      name: 'stage-1',
    },
  ],
};

const server = setupServer(
  rest.get('*/review-workflows/workflows', (req, res, ctx) => {
    return res(
      ctx.json({
        data: [FIXTURE_WORKFLOW],
      })
    );
  }),

  rest.put(`*/review-workflows/workflows/${FIXTURE_WORKFLOW.id}/stages`, (req, res, ctx) => {
    if (SHOULD_ERROR) {
      return res(ctx.status(500), ctx.json({}));
    }

    return res(ctx.json({}));
  })
);

const client = new QueryClient({
  defaultOptions: {
    queries: {
      retry: false,
    },
  },
});

const ComponentFixture = () => {
  const store = configureStore([], [reducer]);

  return (
    <QueryClientProvider client={client}>
      <Provider store={store}>
        <IntlProvider locale="en" messages={{}}>
          <ThemeProvider theme={lightTheme}>
            <ReviewWorkflowsPage />
          </ThemeProvider>
        </IntlProvider>
      </Provider>
    </QueryClientProvider>
  );
};

const setup = (props) => {
  return {
    ...render(<ComponentFixture {...props} />),
    user: userEvent.setup(),
  };
};

describe('Admin | Settings | Review Workflow | ReviewWorkflowsPage', () => {
  beforeAll(() => {
    server.listen();
  });

  afterAll(() => {
    server.close();
  });

  beforeEach(() => {
    jest.clearAllMocks();
    jest.restoreAllMocks();
  });

  test('handle initial loading state', () => {
    const { getByText } = setup();

    expect(getByText('0 stages')).toBeInTheDocument();
    expect(getByText('Workflow is loading')).toBeInTheDocument();
  });

  test('loading state is not present', () => {
    const { queryByText } = setup();

    expect(queryByText('Workflow is loading')).not.toBeInTheDocument();
  });

  test('display stages', async () => {
<<<<<<< HEAD
    const { getByText, queryByText } = setup();

    await waitFor(() => expect(queryByText('Workflow is loading')).not.toBeInTheDocument());
=======
    const { getByText } = setup();
>>>>>>> 7d1e4b18

    await waitFor(() => expect(getByText('1 stage')).toBeInTheDocument());
    expect(getByText('stage-1')).toBeInTheDocument();
  });

  test('Save button is disabled by default', () => {
    const { getByRole } = setup();

    const saveButton = getByRole('button', { name: /save/i });

    expect(saveButton).toBeInTheDocument();
    expect(saveButton.getAttribute('disabled')).toBeDefined();
  });

  test('Save button is enabled after a stage has been added', async () => {
    const { user, getByText, getByRole, queryByText } = setup();

    await waitFor(() => expect(queryByText('Workflow is loading')).not.toBeInTheDocument());

    await user.click(
      getByRole('button', {
        name: /add new stage/i,
      })
    );

    const saveButton = getByRole('button', { name: /save/i });

    expect(getByText('2 stages')).toBeInTheDocument();
    expect(saveButton.hasAttribute('disabled')).toBeFalsy();
  });

  test('Successful Stage update', async () => {
    const toggleNotification = useNotification();
    const { user, getByRole, queryByText } = setup();

    await waitFor(() => expect(queryByText('Workflow is loading')).not.toBeInTheDocument());

    await user.click(
      getByRole('button', {
        name: /add new stage/i,
      })
    );

    fireEvent.change(getByRole('textbox', { name: /stage name/i }), {
      target: { value: 'stage-2' },
    });

    await act(async () => {
      await user.click(getByRole('button', { name: /save/i }));
    });

    expect(toggleNotification).toBeCalledWith({
      type: 'success',
      message: expect.any(Object),
    });
  });

  test('Stage update with error', async () => {
    SHOULD_ERROR = true;
    const toggleNotification = useNotification();
    const { user, getByRole, queryByText } = setup();

    await waitFor(() => expect(queryByText('Workflow is loading')).not.toBeInTheDocument());

    await user.click(
      getByRole('button', {
        name: /add new stage/i,
      })
    );

    fireEvent.change(getByRole('textbox', { name: /stage name/i }), {
      target: { value: 'stage-2' },
    });

    await act(async () => {
      await user.click(getByRole('button', { name: /save/i }));
    });

    expect(toggleNotification).toBeCalledWith({
      type: 'warning',
      message: expect.any(String),
    });
  });

  test('Does not show a delete button if only stage is left', async () => {
    const { queryByRole, queryByText } = setup();

    await waitFor(() => expect(queryByText('Workflow is loading')).not.toBeInTheDocument());

    expect(queryByRole('button', { name: /delete stage/i })).not.toBeInTheDocument();
  });

  test('Show confirmation dialog when a stage was deleted', async () => {
    const { user, getByRole, getAllByRole, queryByText } = setup();

    await waitFor(() => expect(queryByText('Workflow is loading')).not.toBeInTheDocument());

    await user.click(
      getByRole('button', {
        name: /add new stage/i,
      })
    );

    await user.type(getByRole('textbox', { name: /stage name/i }), 'stage-2');

    const deleteButtons = getAllByRole('button', { name: /delete stage/i });

    await user.click(deleteButtons[0]);

    await act(async () => {
      await user.click(getByRole('button', { name: /save/i }));
    });

    expect(getByRole('heading', { name: /confirmation/i })).toBeInTheDocument();
  });
});<|MERGE_RESOLUTION|>--- conflicted
+++ resolved
@@ -112,13 +112,9 @@
   });
 
   test('display stages', async () => {
-<<<<<<< HEAD
     const { getByText, queryByText } = setup();
 
     await waitFor(() => expect(queryByText('Workflow is loading')).not.toBeInTheDocument());
-=======
-    const { getByText } = setup();
->>>>>>> 7d1e4b18
 
     await waitFor(() => expect(getByText('1 stage')).toBeInTheDocument());
     expect(getByText('stage-1')).toBeInTheDocument();
