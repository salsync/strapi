--- conflicted
+++ resolved
@@ -1,11 +1,7 @@
 'use strict';
 
 const localProvider = require('@strapi/provider-audit-logs-local');
-<<<<<<< HEAD
 const { scheduleJob } = require('node-schedule');
-const { getService } = require('../../../server/utils');
-=======
->>>>>>> 56526f7c
 
 const defaultEvents = [
   'entry.create',
@@ -83,7 +79,7 @@
     async register() {
       this._provider = await localProvider.register({ strapi });
       this._eventHubUnsubscribe = strapi.eventHub.subscribe(handleEvent.bind(this));
-      this._deleteExpiredJob = scheduleJob('0 0 * * *', () => this._provider.deleteExpiredEvents());
+      this._deleteExpiredJob = scheduleJob('0 0 * * *', this._provider.deleteExpiredEvents);
       return this;
     },
 
