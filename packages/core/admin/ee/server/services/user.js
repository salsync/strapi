'use strict';

const { filter, pipe, castArray, map, toNumber } = require('lodash/fp');

/** Checks if ee disabled users list needs to be updated
 * @param {string} id
 * @param {object} input
 */
const shouldUpdateEEDisabledUsersList = async (id, input) => {
  const data = await strapi.db.query('strapi::ee-store').findOne({
    where: { key: 'ee_disabled_users' },
  });

  if (!data?.value || data.value.length === 0) {
    return;
  }
  const disabledUsers = JSON.parse(data.value);
  const user = disabledUsers.find((user) => user.id === Number(id));
  if (!user) {
    return;
  } 

  if (user.isActive !== input.isActive) {
<<<<<<< HEAD
    const newDisabledUsersList = filter(disabledUsers, (user) => user.id !== Number(id));
=======
    const newDisabledUsersList = disabledUsers.filter((user) => user.id !== Number(id));
>>>>>>> a874d4ee
    await strapi.db.query('strapi::ee-store').update({
      where: { id: data.id },
      data: { value: JSON.stringify(newDisabledUsersList) },
    });
  }
};

const castNumberArray = pipe(castArray, map(toNumber));

const shouldRemoveFromEEDisabledUsersList = async (ids) => {
  let idsToCheck;
  if (typeof ids === 'object') {
    idsToCheck = castNumberArray(ids);
  } else {
    idsToCheck = [Number(ids)];
  }

  const data = await strapi.db.query('strapi::ee-store').findOne({
    where: { key: 'ee_disabled_users' },
  });

  if (!data?.value || data.value.length === 0) {
    return;
  }
  const disabledUsers = JSON.parse(data.value);

<<<<<<< HEAD
  const newDisabledUsersList = filter(disabledUsers, (user) => !idsToCheck.includes(user.id));
=======
  const newDisabledUsersList = disabledUsers.filter((user) => !idsToCheck.includes(user.id));
>>>>>>> a874d4ee
  await strapi.db.query('strapi::ee-store').update({
    where: { id: data.id },
    data: { value: JSON.stringify(newDisabledUsersList) },
  });
};

const getCurrentActiveUserCount = async () => {
  return strapi.db.query('admin::user').count({ where: { isActive: true } });
};

const getDisabledUserList = async () => {
  return strapi.db.query('strapi::ee-store').findOne({
    where: { key: 'ee_disabled_users' },
  });
};

module.exports = {
  shouldUpdateEEDisabledUsersList,
  shouldRemoveFromEEDisabledUsersList,
  getCurrentActiveUserCount,
  getDisabledUserList,
};<|MERGE_RESOLUTION|>--- conflicted
+++ resolved
@@ -1,6 +1,6 @@
 'use strict';
 
-const { filter, pipe, castArray, map, toNumber } = require('lodash/fp');
+const { pipe, castArray, map, toNumber } = require('lodash/fp');
 
 /** Checks if ee disabled users list needs to be updated
  * @param {string} id
@@ -18,14 +18,10 @@
   const user = disabledUsers.find((user) => user.id === Number(id));
   if (!user) {
     return;
-  } 
+  }
 
   if (user.isActive !== input.isActive) {
-<<<<<<< HEAD
-    const newDisabledUsersList = filter(disabledUsers, (user) => user.id !== Number(id));
-=======
     const newDisabledUsersList = disabledUsers.filter((user) => user.id !== Number(id));
->>>>>>> a874d4ee
     await strapi.db.query('strapi::ee-store').update({
       where: { id: data.id },
       data: { value: JSON.stringify(newDisabledUsersList) },
@@ -52,11 +48,7 @@
   }
   const disabledUsers = JSON.parse(data.value);
 
-<<<<<<< HEAD
-  const newDisabledUsersList = filter(disabledUsers, (user) => !idsToCheck.includes(user.id));
-=======
   const newDisabledUsersList = disabledUsers.filter((user) => !idsToCheck.includes(user.id));
->>>>>>> a874d4ee
   await strapi.db.query('strapi::ee-store').update({
     where: { id: data.id },
     data: { value: JSON.stringify(newDisabledUsersList) },
