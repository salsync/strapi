--- conflicted
+++ resolved
@@ -51,20 +51,6 @@
     plugin(name: string) {
       return this.plugins[name];
     },
-<<<<<<< HEAD
-    // @ts-expect-error - only defining the properties we need
-    entityService: {
-      findOne: jest.fn((_, id) => {
-        if (id === nonExistantEntityId) {
-          return Promise.resolve(null);
-        }
-
-        return Promise.resolve({
-          id: entityId,
-          [ENTITY_STAGE_ATTRIBUTE]: { id: entityStageId },
-        });
-      }),
-=======
     db: {
       query() {
         return {
@@ -80,7 +66,6 @@
           }),
         };
       },
->>>>>>> f62c536b
     },
   } as any;
 
