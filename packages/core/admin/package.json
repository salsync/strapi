--- conflicted
+++ resolved
@@ -1,10 +1,6 @@
 {
   "name": "@strapi/admin",
-<<<<<<< HEAD
-  "version": "4.10.8",
-=======
   "version": "4.11.0",
->>>>>>> 0de06a00
   "description": "Strapi Admin",
   "repository": {
     "type": "git",
@@ -52,17 +48,6 @@
     "@casl/ability": "^5.4.3",
     "@fingerprintjs/fingerprintjs": "3.4.1",
     "@pmmmwh/react-refresh-webpack-plugin": "0.5.10",
-<<<<<<< HEAD
-    "@strapi/babel-plugin-switch-ee-ce": "4.10.8",
-    "@strapi/data-transfer": "4.10.8",
-    "@strapi/design-system": "1.7.10",
-    "@strapi/helper-plugin": "4.10.8",
-    "@strapi/icons": "1.7.10",
-    "@strapi/permissions": "4.10.8",
-    "@strapi/provider-audit-logs-local": "4.10.8",
-    "@strapi/typescript-utils": "4.10.8",
-    "@strapi/utils": "4.10.8",
-=======
     "@strapi/babel-plugin-switch-ee-ce": "4.11.0",
     "@strapi/data-transfer": "4.11.0",
     "@strapi/design-system": "1.8.0",
@@ -72,7 +57,6 @@
     "@strapi/provider-audit-logs-local": "4.11.0",
     "@strapi/typescript-utils": "4.11.0",
     "@strapi/utils": "4.11.0",
->>>>>>> 0de06a00
     "axios": "1.4.0",
     "babel-loader": "^9.1.2",
     "babel-plugin-styled-components": "2.1.1",
