{
  "name": "@strapi/admin",
  "version": "4.3.5",
  "description": "Strapi Admin",
  "repository": {
    "type": "git",
    "url": "git://github.com/strapi/strapi.git"
  },
  "license": "SEE LICENSE IN LICENSE",
  "author": {
    "name": "Strapi Solutions SAS",
    "email": "hi@strapi.io",
    "url": "https://strapi.io"
  },
  "maintainers": [
    {
      "name": "Strapi Solutions SAS",
      "email": "hi@strapi.io",
      "url": "https://strapi.io"
    }
  ],
  "main": "index.js",
  "scripts": {
    "analyze:bundle": "ANALYZE_BUNDLE=true webpack --config webpack.config.dev.js",
    "analyze:deps": "ANALYZE_DEPS=true webpack serve --config webpack.config.dev.js --progress profile",
    "create:plugin-file": "node ./scripts/create-dev-plugins-file.js",
    "develop": "yarn create:plugin-file && yarn develop:webpack",
    "develop:webpack": "cross-env NODE_ENV=development webpack serve --config webpack.config.dev.js --progress profile",
    "prepublishOnly": "yarn build",
    "build": "rimraf build && node ./scripts/build.js",
    "build:mesure": "rimraf build && cross-env MESURE_BUILD_SPEED=true node ./scripts/build.js",
    "test": "echo \"no tests yet\"",
    "test:unit": "jest --verbose",
    "test:front": "cross-env IS_EE=true jest --config ./jest.config.front.js",
    "test:front:watch": "cross-env IS_EE=true jest --config ./jest.config.front.js --watchAll",
    "test:front:ce": "cross-env IS_EE=false jest --config ./jest.config.front.js",
    "test:front:watch:ce": "cross-env IS_EE=false jest --config ./jest.config.front.js --watchAll",
    "test:front:ce:cov": "cross-env IS_EE=false jest --config ./jest.config.front.js --coverage"
  },
  "dependencies": {
    "@babel/core": "7.18.10",
    "@babel/plugin-transform-runtime": "7.18.10",
    "@babel/preset-env": "7.18.10",
    "@babel/preset-react": "7.18.6",
    "@babel/runtime": "7.18.9",
    "@casl/ability": "^5.4.3",
    "@fingerprintjs/fingerprintjs": "3.3.3",
    "@fortawesome/fontawesome-free": "^5.15.3",
    "@fortawesome/fontawesome-svg-core": "6.1.2",
    "@fortawesome/free-brands-svg-icons": "^5.15.3",
    "@fortawesome/free-solid-svg-icons": "^5.15.3",
    "@fortawesome/react-fontawesome": "^0.2.0",
    "@pmmmwh/react-refresh-webpack-plugin": "0.5.7",
    "@strapi/babel-plugin-switch-ee-ce": "4.3.5",
    "@strapi/design-system": "1.2.1",
    "@strapi/helper-plugin": "4.3.5",
    "@strapi/icons": "1.2.1",
<<<<<<< HEAD
    "@strapi/typescript-utils": "4.3.4",
    "@strapi/utils": "4.3.4",
    "@strapi/permissions": "4.3.4",
=======
    "@strapi/typescript-utils": "4.3.5",
    "@strapi/utils": "4.3.5",
>>>>>>> a52b0535
    "axios": "0.27.2",
    "babel-loader": "8.2.5",
    "babel-plugin-styled-components": "2.0.2",
    "bcryptjs": "2.4.3",
    "chalk": "^4.1.1",
    "chokidar": "^3.5.1",
    "codemirror": "^5.65.6",
    "cross-env": "^7.0.3",
    "css-loader": "6.7.1",
    "date-fns": "2.29.2",
    "dotenv": "8.5.1",
    "esbuild-loader": "^2.19.0",
    "execa": "^1.0.0",
    "fast-deep-equal": "3.1.3",
    "font-awesome": "^4.7.0",
    "fork-ts-checker-webpack-plugin": "7.2.1",
    "formik": "^2.2.6",
    "fs-extra": "10.0.0",
    "highlight.js": "^10.4.1",
    "history": "^4.9.0",
    "hoist-non-react-statics": "^3.3.0",
    "html-loader": "3.1.2",
    "html-webpack-plugin": "5.5.0",
    "immer": "9.0.15",
    "invariant": "^2.2.4",
    "js-cookie": "2.2.1",
    "jsonwebtoken": "8.5.1",
    "koa-compose": "4.1.0",
    "koa-passport": "5.0.0",
    "koa-static": "5.0.0",
    "lodash": "4.17.21",
    "markdown-it": "^12.3.2",
    "markdown-it-abbr": "^1.0.4",
    "markdown-it-container": "^3.0.0",
    "markdown-it-deflist": "^2.1.0",
    "markdown-it-emoji": "^2.0.0",
    "markdown-it-footnote": "^3.0.3",
    "markdown-it-ins": "^3.0.1",
    "markdown-it-mark": "^3.0.1",
    "markdown-it-sub": "^1.0.0",
    "markdown-it-sup": "1.0.0",
    "match-sorter": "^4.0.2",
    "mini-css-extract-plugin": "2.4.4",
    "node-polyfill-webpack-plugin": "2.0.1",
    "p-map": "4.0.0",
    "passport-local": "1.0.0",
    "prop-types": "^15.7.2",
    "qs": "6.10.1",
    "react": "^17.0.2",
    "react-copy-to-clipboard": "^5.1.0",
    "react-dnd": "^14.0.2",
    "react-dnd-html5-backend": "^14.0.0",
    "react-dom": "^17.0.2",
    "react-error-boundary": "3.1.1",
    "react-fast-compare": "^3.2.0",
    "react-helmet": "^6.1.0",
    "react-intl": "5.25.1",
    "react-is": "^17.0.2",
    "react-query": "3.24.3",
    "react-redux": "7.2.8",
    "react-refresh": "0.11.0",
    "react-router": "5.2.0",
    "react-router-dom": "5.2.0",
    "react-window": "1.8.7",
    "redux": "^4.0.1",
    "reselect": "^4.0.0",
    "rimraf": "3.0.2",
    "sanitize-html": "2.7.1",
    "semver": "7.3.7",
    "sift": "16.0.0",
    "style-loader": "3.3.1",
    "styled-components": "5.3.3",
    "typescript": "4.6.2",
    "webpack": "^5.73.0",
    "webpack-cli": "^4.10.0",
    "webpack-dev-server": "^4.9.3",
    "webpackbar": "^5.0.2",
    "yup": "^0.32.9"
  },
  "devDependencies": {
    "@testing-library/dom": "8.17.1",
    "@testing-library/react": "11.2.7",
    "@testing-library/react-hooks": "3.7.0",
    "@testing-library/user-event": "13.5.0",
    "duplicate-dependencies-webpack-plugin": "^1.0.2",
    "glob": "8.0.3",
    "react-test-renderer": "^17.0.2",
    "speed-measure-webpack-plugin": "1.5.0",
    "webpack-bundle-analyzer": "^4.5.0"
  },
  "peerDependencies": {
    "@strapi/strapi": "^4.3.4"
  },
  "engines": {
    "node": ">=14.19.1 <=16.x.x",
    "npm": ">=6.0.0"
  },
  "nx": {
    "targets": {
      "build": {
        "outputs": [
          "./build"
        ]
      }
    }
  }
}<|MERGE_RESOLUTION|>--- conflicted
+++ resolved
@@ -55,14 +55,9 @@
     "@strapi/design-system": "1.2.1",
     "@strapi/helper-plugin": "4.3.5",
     "@strapi/icons": "1.2.1",
-<<<<<<< HEAD
-    "@strapi/typescript-utils": "4.3.4",
-    "@strapi/utils": "4.3.4",
-    "@strapi/permissions": "4.3.4",
-=======
     "@strapi/typescript-utils": "4.3.5",
     "@strapi/utils": "4.3.5",
->>>>>>> a52b0535
+    "@strapi/permissions": "4.3.5",
     "axios": "0.27.2",
     "babel-loader": "8.2.5",
     "babel-plugin-styled-components": "2.0.2",
