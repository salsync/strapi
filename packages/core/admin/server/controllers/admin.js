--- conflicted
+++ resolved
@@ -44,16 +44,13 @@
   async init() {
     let uuid = strapi.config.get('uuid', false);
     const hasAdmin = await getService('user').exists();
-<<<<<<< HEAD
     const { menuLogo } = await getService('project-settings').getProjectSettings();
-=======
     // set to null if telemetryDisabled flag not avaialble in package.json
     const telemetryDisabled = strapi.config.get('packageJsonStrapi.telemetryDisabled', null);
 
     if (telemetryDisabled !== null && telemetryDisabled === true) {
       uuid = false;
     }
->>>>>>> e5ce3f57
 
     return {
       data: {
