{
  "name": "@strapi/content-manager",
  "version": "5.0.0-rc.8",
  "description": "A powerful UI to easily manage your data.",
  "repository": {
    "type": "git",
    "url": "git://github.com/strapi/strapi.git"
  },
  "license": "SEE LICENSE IN LICENSE",
  "author": {
    "name": "Strapi Solutions SAS",
    "email": "hi@strapi.io",
    "url": "https://strapi.io"
  },
  "maintainers": [
    {
      "name": "Strapi Solutions SAS",
      "email": "hi@strapi.io",
      "url": "https://strapi.io"
    }
  ],
  "exports": {
    "./strapi-admin": {
      "types": "./dist/admin/src/index.d.ts",
      "source": "./admin/src/index.ts",
      "import": "./dist/admin/index.mjs",
      "require": "./dist/admin/index.js",
      "default": "./dist/admin/index.js"
    },
    "./_internal/shared": {
      "types": "./dist/shared/index.d.ts",
      "source": "./shared/index.ts",
      "import": "./dist/shared/index.mjs",
      "require": "./dist/shared/index.js",
      "default": "./dist/shared/index.js"
    },
    "./strapi-server": {
      "types": "./dist/server/src/index.d.ts",
      "source": "./server/src/index.ts",
      "require": "./strapi-server.js",
      "default": "./strapi-server.js"
    },
    "./package.json": "./package.json"
  },
  "files": [
    "dist/",
    "strapi-server.js"
  ],
  "scripts": {
    "build": "pack-up build",
    "lint": "run -T eslint .",
    "test:front": "run -T cross-env IS_EE=true jest --config ./jest.config.front.js",
    "test:ts:back": "run -T tsc --noEmit -p server/tsconfig.json",
    "test:ts:front": "run -T tsc -p admin/tsconfig.json",
    "test:unit": "run -T jest",
    "test:unit:watch": "run -T jest --watch",
    "watch": "pack-up watch"
  },
  "dependencies": {
    "@radix-ui/react-toolbar": "1.0.4",
    "@reduxjs/toolkit": "1.9.7",
    "@sindresorhus/slugify": "1.1.0",
<<<<<<< HEAD
    "@strapi/design-system": "2.0.0-beta.6",
    "@strapi/icons": "2.0.0-beta.6",
    "@strapi/types": "5.0.0-rc.8",
    "@strapi/utils": "5.0.0-rc.8",
=======
    "@strapi/design-system": "2.0.0-rc.7",
    "@strapi/icons": "2.0.0-rc.7",
    "@strapi/types": "5.0.0-rc.7",
    "@strapi/utils": "5.0.0-rc.7",
>>>>>>> 9192781f
    "codemirror5": "npm:codemirror@^5.65.11",
    "date-fns": "2.30.0",
    "fractional-indexing": "3.2.0",
    "highlight.js": "^10.4.1",
    "immer": "9.0.21",
    "koa": "2.15.2",
    "lodash": "4.17.21",
    "markdown-it": "^12.3.2",
    "markdown-it-abbr": "^1.0.4",
    "markdown-it-container": "^3.0.0",
    "markdown-it-deflist": "^2.1.0",
    "markdown-it-emoji": "^2.0.0",
    "markdown-it-footnote": "^3.0.3",
    "markdown-it-ins": "^3.0.1",
    "markdown-it-mark": "^3.0.1",
    "markdown-it-sub": "^1.0.0",
    "markdown-it-sup": "1.0.0",
    "node-schedule": "2.1.0",
    "qs": "6.11.1",
    "react-dnd": "16.0.1",
    "react-dnd-html5-backend": "16.0.1",
    "react-helmet": "^6.1.0",
    "react-intl": "6.6.2",
    "react-query": "3.39.3",
    "react-redux": "8.1.3",
    "react-window": "1.8.10",
    "sanitize-html": "2.11.0",
    "slate": "0.94.1",
    "slate-history": "0.93.0",
    "slate-react": "0.98.3",
    "yup": "0.32.9"
  },
  "devDependencies": {
    "@strapi/admin": "5.0.0-rc.8",
    "@strapi/database": "workspace:*",
    "@strapi/pack-up": "5.0.0",
    "@testing-library/react": "15.0.7",
    "@types/jest": "29.5.2",
    "@types/lodash": "^4.14.191",
    "koa-body": "6.0.1",
    "msw": "1.3.0",
    "react": "18.3.1",
    "react-dom": "18.3.1",
    "react-router-dom": "6.22.3",
    "styled-components": "6.1.8"
  },
  "peerDependencies": {
    "@strapi/admin": "^5.0.0 || ^5.0.0-beta || ^5.0.0-alpha || ^5.0.0-rc",
    "react": "^17.0.0 || ^18.0.0",
    "react-dom": "^17.0.0 || ^18.0.0",
    "react-router-dom": "^6.0.0",
    "styled-components": "^6.0.0"
  },
  "engines": {
    "node": ">=18.0.0 <=20.x.x",
    "npm": ">=6.0.0"
  },
  "strapi": {
    "icon": "plug",
    "name": "content-manager",
    "displayName": "Content Manager",
    "description": "Quick way to see, edit and delete the data in your database.",
    "required": true,
    "kind": "plugin"
  }
}<|MERGE_RESOLUTION|>--- conflicted
+++ resolved
@@ -60,17 +60,10 @@
     "@radix-ui/react-toolbar": "1.0.4",
     "@reduxjs/toolkit": "1.9.7",
     "@sindresorhus/slugify": "1.1.0",
-<<<<<<< HEAD
-    "@strapi/design-system": "2.0.0-beta.6",
-    "@strapi/icons": "2.0.0-beta.6",
+    "@strapi/design-system": "2.0.0-rc.7",
+    "@strapi/icons": "2.0.0-rc.7",
     "@strapi/types": "5.0.0-rc.8",
     "@strapi/utils": "5.0.0-rc.8",
-=======
-    "@strapi/design-system": "2.0.0-rc.7",
-    "@strapi/icons": "2.0.0-rc.7",
-    "@strapi/types": "5.0.0-rc.7",
-    "@strapi/utils": "5.0.0-rc.7",
->>>>>>> 9192781f
     "codemirror5": "npm:codemirror@^5.65.11",
     "date-fns": "2.30.0",
     "fractional-indexing": "3.2.0",
