--- conflicted
+++ resolved
@@ -180,8 +180,6 @@
     },
     {
       method: 'GET',
-<<<<<<< HEAD
-=======
       path: '/single-types/:model/actions/numberOfDraftRelations',
       handler: 'single-types.getNumberOfDraftRelations',
       config: {
@@ -197,37 +195,6 @@
     },
     {
       method: 'GET',
-      path: '/single-types/:model/:id/:targetField',
-      handler: 'relations.findExisting',
-      config: {
-        middlewares: [routing],
-        policies: [
-          'admin::isAuthenticatedAdmin',
-          {
-            name: 'plugin::content-manager.hasPermissions',
-            config: { actions: ['plugin::content-manager.explorer.read'] },
-          },
-        ],
-      },
-    },
-    {
-      method: 'GET',
-      path: '/collection-types/:model/:id/:targetField',
-      handler: 'relations.findExisting',
-      config: {
-        middlewares: [routing],
-        policies: [
-          'admin::isAuthenticatedAdmin',
-          {
-            name: 'plugin::content-manager.hasPermissions',
-            config: { actions: ['plugin::content-manager.explorer.read'] },
-          },
-        ],
-      },
-    },
-    {
-      method: 'GET',
->>>>>>> 41b1bcf8
       path: '/collection-types/:model',
       handler: 'collection-types.find',
       config: {
