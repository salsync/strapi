--- conflicted
+++ resolved
@@ -1,23 +1,14 @@
-<<<<<<< HEAD
 import { Modules, Data } from '@strapi/types';
-=======
-import { Documents, Entity, EntityService } from '@strapi/types';
->>>>>>> f62c536b
 import { errors } from '@strapi/utils';
 
 type PaginationQuery = Modules.EntityService.Params.Pagination.PageNotation;
 
 export interface RelationResult {
-<<<<<<< HEAD
-  id: Data.ID;
-  publishedAt: string | null;
-=======
-  documentId: Documents.ID;
+  documentId: Modules.Documents.ID;
   id: number;
-  status: Documents.Params.PublicationStatus.Kind;
-  locale?: Documents.Params.Locale;
+  status: Modules.Documents.Params.PublicationStatus.Kind;
+  locale?: Modules.Documents.Params.Locale;
   [key: string]: unknown;
->>>>>>> f62c536b
 }
 
 export interface Pagination {
@@ -51,12 +42,12 @@
   export interface Request {
     body: {};
     query: Partial<Pick<Pagination, 'pageSize' | 'page'>> & {
-      id?: Entity.ID;
-      locale?: Documents.Params.Locale;
+      id?: Data.ID;
+      locale?: Modules.Documents.Params.Locale;
       _filter?: string;
       _q?: string;
-      idsToOmit?: Documents.ID[];
-      idsToInclude?: Documents.ID[];
+      idsToOmit?: Modules.Documents.ID[];
+      idsToInclude?: Modules.Documents.ID[];
     };
   }
 
@@ -70,7 +61,7 @@
   export interface Params {
     model: string;
     targetField: string;
-    id?: Entity.ID;
+    id?: Data.ID;
   }
 
   export interface Request {
@@ -79,9 +70,9 @@
       locale?: string | null;
       _filter?: string;
       _q?: string;
-      status?: Documents.Params.PublicationStatus.Kind;
-      idsToOmit?: Documents.ID[];
-      idsToInclude?: Documents.ID[];
+      status?: Modules.Documents.Params.PublicationStatus.Kind;
+      idsToOmit?: Modules.Documents.ID[];
+      idsToInclude?: Modules.Documents.ID[];
     };
   }
 
