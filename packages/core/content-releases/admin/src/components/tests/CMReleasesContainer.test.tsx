--- conflicted
+++ resolved
@@ -25,9 +25,7 @@
     initialEntries,
   });
 
-<<<<<<< HEAD
 describe('CMReleasesContainer', () => {
-=======
   beforeAll(() => {
     window.strapi.future = {
       isEnabled: () => true,
@@ -40,7 +38,6 @@
     };
   });
 
->>>>>>> b6d552f6
   it('should not render the container when creating an entry', async () => {
     render(['/content-manager/collection-types/api::article.article/create']);
 
