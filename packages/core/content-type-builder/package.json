--- conflicted
+++ resolved
@@ -48,15 +48,9 @@
   },
   "dependencies": {
     "@sindresorhus/slugify": "1.1.0",
-<<<<<<< HEAD
-    "@strapi/design-system": "1.13.0",
+    "@strapi/design-system": "1.13.1",
     "@strapi/generators": "4.15.5",
     "@strapi/helper-plugin": "4.15.5",
-=======
-    "@strapi/design-system": "1.13.1",
-    "@strapi/generators": "4.15.4",
-    "@strapi/helper-plugin": "4.15.4",
->>>>>>> 4d355167
     "@strapi/icons": "1.13.0",
     "@strapi/utils": "4.15.5",
     "fs-extra": "10.0.0",
