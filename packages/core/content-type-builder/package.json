{
  "name": "@strapi/content-type-builder",
  "version": "5.0.0-rc.8",
  "description": "Create and manage content types",
  "repository": {
    "type": "git",
    "url": "git://github.com/strapi/strapi.git"
  },
  "license": "SEE LICENSE IN LICENSE",
  "author": {
    "name": "Strapi Solutions SAS",
    "email": "hi@strapi.io",
    "url": "https://strapi.io"
  },
  "maintainers": [
    {
      "name": "Strapi Solutions SAS",
      "email": "hi@strapi.io",
      "url": "https://strapi.io"
    }
  ],
  "exports": {
    "./strapi-admin": {
      "types": "./dist/admin/src/index.d.ts",
      "source": "./admin/src/index.ts",
      "import": "./dist/admin/index.mjs",
      "require": "./dist/admin/index.js",
      "default": "./dist/admin/index.js"
    },
    "./strapi-server": {
      "types": "./dist/server/src/index.d.ts",
      "source": "./server/src/index.ts",
      "import": "./dist/server/index.mjs",
      "require": "./dist/server/index.js",
      "default": "./dist/server/index.js"
    },
    "./package.json": "./package.json"
  },
  "types": "./dist/index.d.ts",
  "files": [
    "dist/",
    "strapi-server.js"
  ],
  "scripts": {
    "build": "pack-up build",
    "clean": "run -T rimraf ./dist",
    "lint": "run -T eslint .",
    "test:front": "run -T cross-env IS_EE=true jest --config ./jest.config.front.js",
    "test:front:ce": "run -T cross-env IS_EE=false jest --config ./jest.config.front.js",
    "test:front:watch": "run -T cross-env IS_EE=true jest --config ./jest.config.front.js --watchAll",
    "test:front:watch:ce": "run -T cross-env IS_EE=false jest --config ./jest.config.front.js --watchAll",
    "test:ts:back": "run -T tsc -p server/tsconfig.eslint.json",
    "test:ts:front": "run -T tsc -p admin/tsconfig.json",
    "test:unit": "run -T jest",
    "test:unit:watch": "run -T jest --watch",
    "watch": "pack-up watch"
  },
  "dependencies": {
    "@reduxjs/toolkit": "1.9.7",
    "@sindresorhus/slugify": "1.1.0",
<<<<<<< HEAD
    "@strapi/design-system": "2.0.0-beta.6",
    "@strapi/generators": "5.0.0-rc.8",
    "@strapi/icons": "2.0.0-beta.6",
    "@strapi/utils": "5.0.0-rc.8",
=======
    "@strapi/design-system": "2.0.0-rc.7",
    "@strapi/generators": "5.0.0-rc.7",
    "@strapi/icons": "2.0.0-rc.7",
    "@strapi/utils": "5.0.0-rc.7",
>>>>>>> 9192781f
    "date-fns": "2.30.0",
    "fs-extra": "11.2.0",
    "immer": "9.0.21",
    "lodash": "4.17.21",
    "pluralize": "8.0.0",
    "qs": "6.11.1",
    "react-intl": "6.6.2",
    "react-redux": "8.1.3",
    "yup": "0.32.9"
  },
  "devDependencies": {
    "@strapi/admin": "5.0.0-rc.8",
    "@strapi/pack-up": "5.0.0",
    "@strapi/types": "5.0.0-rc.8",
    "@testing-library/react": "15.0.7",
    "@testing-library/user-event": "14.5.2",
    "@types/fs-extra": "11.0.4",
    "@types/pluralize": "0.0.30",
    "koa": "2.15.2",
    "koa-body": "6.0.1",
    "react": "18.3.1",
    "react-dom": "18.3.1",
    "react-query": "3.39.3",
    "react-router-dom": "6.22.3",
    "styled-components": "6.1.8"
  },
  "peerDependencies": {
    "@strapi/admin": "^5.0.0 || ^5.0.0-beta || ^5.0.0-alpha || ^5.0.0-rc",
    "react": "^17.0.0 || ^18.0.0",
    "react-dom": "^17.0.0 || ^18.0.0",
    "react-router-dom": "^6.0.0",
    "styled-components": "^6.0.0"
  },
  "engines": {
    "node": ">=18.0.0 <=20.x.x",
    "npm": ">=6.0.0"
  },
  "strapi": {
    "name": "content-type-builder",
    "displayName": "Content Type Builder",
    "description": "Modelize the data structure of your API. Create new fields and relations in just a minute. The files are automatically created and updated in your project.",
    "kind": "plugin",
    "required": true
  }
}<|MERGE_RESOLUTION|>--- conflicted
+++ resolved
@@ -58,17 +58,10 @@
   "dependencies": {
     "@reduxjs/toolkit": "1.9.7",
     "@sindresorhus/slugify": "1.1.0",
-<<<<<<< HEAD
-    "@strapi/design-system": "2.0.0-beta.6",
+    "@strapi/design-system": "2.0.0-rc.7",
     "@strapi/generators": "5.0.0-rc.8",
-    "@strapi/icons": "2.0.0-beta.6",
+    "@strapi/icons": "2.0.0-rc.7",
     "@strapi/utils": "5.0.0-rc.8",
-=======
-    "@strapi/design-system": "2.0.0-rc.7",
-    "@strapi/generators": "5.0.0-rc.7",
-    "@strapi/icons": "2.0.0-rc.7",
-    "@strapi/utils": "5.0.0-rc.7",
->>>>>>> 9192781f
     "date-fns": "2.30.0",
     "fs-extra": "11.2.0",
     "immer": "9.0.21",
