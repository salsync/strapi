<<<<<<< HEAD
import { propOr } from 'lodash/fp';
import { contentTypes } from '@strapi/utils';
import type { Core, Struct, Data } from '@strapi/types';

import {
  getPaginationInfo,
  convertPagedToStartLimit,
  shouldCount,
  transformPaginationResponse,
} from './pagination';
import { getFetchParams } from './get-fetch-params';

const {
  constants: { PUBLISHED_AT_ATTRIBUTE },
} = contentTypes;

const setPublishedAt = (data: Record<string, unknown>) => {
  data[PUBLISHED_AT_ATTRIBUTE] = propOr(new Date(), PUBLISHED_AT_ATTRIBUTE, data);
};

/**
 *
 * Returns a collection type service to handle default core-api actions
 */
const createCollectionTypeService = ({
  contentType,
}: {
  contentType: Struct.CollectionTypeSchema;
}): Core.CoreAPI.Service.CollectionType => {
  const { uid } = contentType;
=======
import type { CoreApi, Schema, Documents } from '@strapi/types';

import { getPaginationInfo, shouldCount, transformPaginationResponse } from './pagination';

import { CoreService } from './core-service';

export class CollectionTypeService extends CoreService implements CoreApi.Service.CollectionType {
  private contentType: Schema.CollectionType;

  constructor(contentType: Schema.CollectionType) {
    super();
>>>>>>> 651a6b8d

    this.contentType = contentType;
  }

  async find(params = {}) {
    const { uid } = this.contentType;

    const fetchParams = this.getFetchParams(params);

    const paginationInfo = getPaginationInfo(fetchParams);

    const results = await strapi.documents(uid).findMany({
      ...fetchParams,
      ...paginationInfo,
    });

    if (shouldCount(fetchParams)) {
      const count = await strapi.documents(uid).count({ ...fetchParams, ...paginationInfo });

      if (typeof count !== 'number') {
        throw new Error('Count should be a number');
      }

      return {
        results,
        pagination: transformPaginationResponse(paginationInfo, count),
      };
    }

<<<<<<< HEAD
    findOne(entityId: Data.ID, params = {}) {
      return strapi.entityService?.findOne(uid, entityId, this.getFetchParams(params));
    },
=======
    return {
      results,
      pagination: paginationInfo,
    };
  }
>>>>>>> 651a6b8d

  findOne(documentId: Documents.ID, params = {}) {
    const { uid } = this.contentType;

    return strapi.documents(uid).findOne(documentId, this.getFetchParams(params));
  }

  async create(params = { data: {} }) {
    const { uid } = this.contentType;

<<<<<<< HEAD
    update(entityId: Data.ID, params = { data: {} }) {
      const { data } = params;
=======
    return strapi.documents(uid).create(this.getFetchParams(params));
  }
>>>>>>> 651a6b8d

  update(docId: Documents.ID, params = { data: {} }) {
    const { uid } = this.contentType;

    return strapi.documents(uid).update(docId, this.getFetchParams(params));
  }

  async delete(docId: Documents.ID, params = {}) {
    const { uid } = this.contentType;

    return strapi.documents(uid).delete(docId, this.getFetchParams(params));
  }
}

/**
 *
 * Returns a collection type service to handle default core-api actions
 */

<<<<<<< HEAD
    delete(entityId: Data.ID, params = {}) {
      return strapi.entityService?.delete(uid, entityId, params);
    },
  };
=======
const createCollectionTypeService = (
  contentType: Schema.CollectionType
): CoreApi.Service.CollectionType => {
  return new CollectionTypeService(contentType);
>>>>>>> 651a6b8d
};

export { createCollectionTypeService };<|MERGE_RESOLUTION|>--- conflicted
+++ resolved
@@ -1,47 +1,17 @@
-<<<<<<< HEAD
-import { propOr } from 'lodash/fp';
-import { contentTypes } from '@strapi/utils';
-import type { Core, Struct, Data } from '@strapi/types';
-
-import {
-  getPaginationInfo,
-  convertPagedToStartLimit,
-  shouldCount,
-  transformPaginationResponse,
-} from './pagination';
-import { getFetchParams } from './get-fetch-params';
-
-const {
-  constants: { PUBLISHED_AT_ATTRIBUTE },
-} = contentTypes;
-
-const setPublishedAt = (data: Record<string, unknown>) => {
-  data[PUBLISHED_AT_ATTRIBUTE] = propOr(new Date(), PUBLISHED_AT_ATTRIBUTE, data);
-};
-
-/**
- *
- * Returns a collection type service to handle default core-api actions
- */
-const createCollectionTypeService = ({
-  contentType,
-}: {
-  contentType: Struct.CollectionTypeSchema;
-}): Core.CoreAPI.Service.CollectionType => {
-  const { uid } = contentType;
-=======
-import type { CoreApi, Schema, Documents } from '@strapi/types';
+import type { Core, Struct, Modules } from '@strapi/types';
 
 import { getPaginationInfo, shouldCount, transformPaginationResponse } from './pagination';
 
 import { CoreService } from './core-service';
 
-export class CollectionTypeService extends CoreService implements CoreApi.Service.CollectionType {
-  private contentType: Schema.CollectionType;
+export class CollectionTypeService
+  extends CoreService
+  implements Core.CoreAPI.Service.CollectionType
+{
+  private contentType: Struct.CollectionTypeSchema;
 
-  constructor(contentType: Schema.CollectionType) {
+  constructor(contentType: Struct.CollectionTypeSchema) {
     super();
->>>>>>> 651a6b8d
 
     this.contentType = contentType;
   }
@@ -71,19 +41,13 @@
       };
     }
 
-<<<<<<< HEAD
-    findOne(entityId: Data.ID, params = {}) {
-      return strapi.entityService?.findOne(uid, entityId, this.getFetchParams(params));
-    },
-=======
     return {
       results,
       pagination: paginationInfo,
     };
   }
->>>>>>> 651a6b8d
 
-  findOne(documentId: Documents.ID, params = {}) {
+  findOne(documentId: Modules.Documents.ID, params = {}) {
     const { uid } = this.contentType;
 
     return strapi.documents(uid).findOne(documentId, this.getFetchParams(params));
@@ -92,21 +56,16 @@
   async create(params = { data: {} }) {
     const { uid } = this.contentType;
 
-<<<<<<< HEAD
-    update(entityId: Data.ID, params = { data: {} }) {
-      const { data } = params;
-=======
     return strapi.documents(uid).create(this.getFetchParams(params));
   }
->>>>>>> 651a6b8d
 
-  update(docId: Documents.ID, params = { data: {} }) {
+  update(docId: Modules.Documents.ID, params = { data: {} }) {
     const { uid } = this.contentType;
 
     return strapi.documents(uid).update(docId, this.getFetchParams(params));
   }
 
-  async delete(docId: Documents.ID, params = {}) {
+  async delete(docId: Modules.Documents.ID, params = {}) {
     const { uid } = this.contentType;
 
     return strapi.documents(uid).delete(docId, this.getFetchParams(params));
@@ -118,17 +77,10 @@
  * Returns a collection type service to handle default core-api actions
  */
 
-<<<<<<< HEAD
-    delete(entityId: Data.ID, params = {}) {
-      return strapi.entityService?.delete(uid, entityId, params);
-    },
-  };
-=======
 const createCollectionTypeService = (
-  contentType: Schema.CollectionType
-): CoreApi.Service.CollectionType => {
+  contentType: Struct.CollectionTypeSchema
+): Core.CoreAPI.Service.CollectionType => {
   return new CollectionTypeService(contentType);
->>>>>>> 651a6b8d
 };
 
 export { createCollectionTypeService };