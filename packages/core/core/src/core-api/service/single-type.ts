--- conflicted
+++ resolved
@@ -1,17 +1,10 @@
-<<<<<<< HEAD
-import { propOr } from 'lodash/fp';
-import type { Core, Struct, UID } from '@strapi/types';
-import { errors, contentTypes as contentTypeUtils } from '@strapi/utils';
-import { getFetchParams } from './get-fetch-params';
-=======
-import type { Schema, CoreApi } from '@strapi/types';
+import type { Struct, Core } from '@strapi/types';
 import { CoreService } from './core-service';
->>>>>>> 651a6b8d
 
-export class SingleTypeService extends CoreService implements CoreApi.Service.SingleType {
-  private contentType: Schema.SingleType;
+export class SingleTypeService extends CoreService implements Core.CoreAPI.Service.SingleType {
+  private contentType: Struct.SingleTypeSchema;
 
-  constructor(contentType: Schema.SingleType) {
+  constructor(contentType: Struct.SingleTypeSchema) {
     super();
 
     this.contentType = contentType;
@@ -55,65 +48,10 @@
   }
 }
 
-<<<<<<< HEAD
-/**
- * Returns a single type service to handle default core-api actions
- */
-const createSingleTypeService = ({
-  contentType,
-}: {
-  contentType: Struct.SingleTypeSchema;
-}): Core.CoreAPI.Service.SingleType => {
-  const { uid } = contentType;
-
-  return <any>{
-    getFetchParams,
-    /**
-     * Returns singleType content
-     */
-    find(params = {}) {
-      return strapi.entityService?.findMany(uid, this.getFetchParams(params)) ?? null;
-    },
-
-    /**
-     * Creates or updates a singleType content
-     *
-     * @return {Promise}
-     */
-    async createOrUpdate({ data, ...params } = { data: {} }) {
-      const entity = await this.find({ ...params, publicationState: 'preview' });
-
-      if (!entity) {
-        const count = await strapi.query(uid).count();
-        if (count >= 1) {
-          throw new errors.ValidationError('singleType.alreadyExists');
-        }
-
-        setPublishedAt(data);
-
-        return strapi.entityService?.create(uid, { ...params, data });
-      }
-
-      return strapi.entityService?.update(uid, entity.id, { ...params, data });
-    },
-
-    /**
-     * Deletes the singleType content
-     *
-     * @return {Promise}
-     */
-    async delete(params = {}) {
-      const entity = await this.find(params);
-
-      if (!entity) return;
-
-      return strapi.entityService?.delete(uid, entity.id);
-    },
-  };
-=======
-const createSingleTypeService = (contentType: Schema.SingleType): CoreApi.Service.SingleType => {
+const createSingleTypeService = (
+  contentType: Struct.SingleTypeSchema
+): Core.CoreAPI.Service.SingleType => {
   return new SingleTypeService(contentType);
->>>>>>> 651a6b8d
 };
 
 export { createSingleTypeService };