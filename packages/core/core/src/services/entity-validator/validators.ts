--- conflicted
+++ resolved
@@ -171,17 +171,10 @@
      * At this point we know that we are creating a new entry, publishing an entry or that the unique field value has changed
      * We check if there is an entry of this content type in the same locale, publication state and with the same unique field value
      */
-<<<<<<< HEAD
-    const record = await strapi.documents(model.uid).findFirst({
-      locale: options.locale,
-      status: options.isDraft ? 'draft' : 'published',
-      filters: {
-=======
     const record = await strapi.db.query(model.uid).findOne({
       where: {
         locale: options.locale,
         publishedAt: options.isDraft ? null : { $notNull: true },
->>>>>>> 76851890
         [updatedAttribute.name]: value,
         ...(entity?.id ? { id: { $ne: entity.id } } : {}),
       },
