--- conflicted
+++ resolved
@@ -58,7 +58,6 @@
     this.options = options;
   }
 
-<<<<<<< HEAD
   #increaseTransferProgress(transferStage: TransferStage, data: any, aggregateKey?: string) {
     if (!this.#transferProgress[transferStage]) {
       this.#transferProgress[transferStage] = { count: 0, bytes: 0 };
@@ -98,10 +97,7 @@
     });
   };
 
-  private assertStrapiVersionIntegrity(sourceVersion?: string, destinationVersion?: string) {
-=======
   #assertStrapiVersionIntegrity(sourceVersion?: string, destinationVersion?: string) {
->>>>>>> 010ef9ee
     const strategy = this.options.versionMatching;
 
     if (!sourceVersion || !destinationVersion) {
@@ -216,21 +212,15 @@
           `Unable to transfer the data between ${this.sourceProvider.name} and ${this.destinationProvider.name}.\nPlease refer to the log above for more information.`
         );
       }
-<<<<<<< HEAD
-=======
 
       // Run the transfer stages
->>>>>>> 010ef9ee
       await this.transferSchemas();
       await this.transferEntities();
       await this.transferMedia();
       await this.transferLinks();
       await this.transferConfiguration();
-<<<<<<< HEAD
-=======
 
       // Gracefully close the providers
->>>>>>> 010ef9ee
       await this.close();
     } catch (e: any) {
       throw e;
