{
  "name": "@strapi/data-transfer",
  "version": "4.17.0",
  "description": "Data transfer capabilities for Strapi",
  "keywords": [
    "strapi",
    "data",
    "transfer",
    "import",
    "export",
    "backup",
    "restore"
  ],
  "license": "SEE LICENSE IN LICENSE",
  "author": {
    "name": "Strapi Solutions SAS",
    "email": "hi@strapi.io",
    "url": "https://strapi.io"
  },
  "maintainers": [
    {
      "name": "Strapi Solutions SAS",
      "email": "hi@strapi.io",
      "url": "https://strapi.io"
    }
  ],
  "main": "./dist/index.js",
  "module": "./dist/index.mjs",
  "source": "./src/index.ts",
  "types": "./dist/index.d.ts",
  "files": [
    "dist/"
  ],
  "scripts": {
    "build": "pack-up build",
    "clean": "rimraf ./dist",
    "lint": "run -T eslint .",
    "test:unit": "run -T jest",
    "test:unit:watch": "run -T jest --watch",
    "watch": "pack-up watch"
  },
  "dependencies": {
<<<<<<< HEAD
    "@strapi/core": "4.15.5",
    "@strapi/logger": "4.15.5",
    "@strapi/types": "4.15.5",
    "@strapi/utils": "4.15.5",
=======
    "@strapi/logger": "4.17.0",
    "@strapi/strapi": "4.17.0",
    "@strapi/types": "4.17.0",
    "@strapi/utils": "4.17.0",
>>>>>>> 09b9d36b
    "chalk": "4.1.2",
    "cli-table3": "0.6.2",
    "commander": "8.3.0",
    "fs-extra": "10.1.0",
    "inquirer": "8.2.5",
    "lodash": "4.17.21",
    "ora": "5.4.1",
    "resolve-cwd": "3.0.0",
    "semver": "7.5.4",
    "stream-chain": "2.2.5",
    "stream-json": "1.8.0",
    "tar": "6.1.13",
    "tar-stream": "2.2.0",
    "ws": "8.13.0"
  },
  "devDependencies": {
<<<<<<< HEAD
    "@strapi/pack-up": "4.15.5",
=======
    "@strapi/pack-up": "4.17.0",
>>>>>>> 09b9d36b
    "@types/fs-extra": "9.0.13",
    "@types/jest": "29.5.2",
    "@types/koa": "2.13.4",
    "@types/lodash": "^4.14.191",
    "@types/node": "18.18.4",
    "@types/semver": "7.5.0",
    "@types/stream-chain": "2.0.1",
    "@types/stream-json": "1.7.3",
    "@types/tar": "6.1.4",
    "@types/tar-stream": "2.2.2",
    "@types/ws": "^8.5.4",
    "knex": "3.0.1",
    "koa": "2.13.4",
    "rimraf": "3.0.2",
    "typescript": "5.3.2"
  },
  "engines": {
    "node": ">=18.0.0 <=20.x.x",
    "npm": ">=6.0.0"
  }
}<|MERGE_RESOLUTION|>--- conflicted
+++ resolved
@@ -40,17 +40,10 @@
     "watch": "pack-up watch"
   },
   "dependencies": {
-<<<<<<< HEAD
-    "@strapi/core": "4.15.5",
-    "@strapi/logger": "4.15.5",
-    "@strapi/types": "4.15.5",
-    "@strapi/utils": "4.15.5",
-=======
+    "@strapi/core": "4.17.0",
     "@strapi/logger": "4.17.0",
-    "@strapi/strapi": "4.17.0",
     "@strapi/types": "4.17.0",
     "@strapi/utils": "4.17.0",
->>>>>>> 09b9d36b
     "chalk": "4.1.2",
     "cli-table3": "0.6.2",
     "commander": "8.3.0",
@@ -67,11 +60,7 @@
     "ws": "8.13.0"
   },
   "devDependencies": {
-<<<<<<< HEAD
-    "@strapi/pack-up": "4.15.5",
-=======
     "@strapi/pack-up": "4.17.0",
->>>>>>> 09b9d36b
     "@types/fs-extra": "9.0.13",
     "@types/jest": "29.5.2",
     "@types/koa": "2.13.4",
