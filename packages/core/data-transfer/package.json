{
  "name": "@strapi/data-transfer",
  "version": "4.13.3",
  "description": "Data transfer capabilities for Strapi",
  "keywords": [
    "strapi",
    "data",
    "transfer",
    "import",
    "export",
    "backup",
    "restore"
  ],
  "license": "SEE LICENSE IN LICENSE",
  "author": {
    "name": "Strapi Solutions SAS",
    "email": "hi@strapi.io",
    "url": "https://strapi.io"
  },
  "maintainers": [
    {
      "name": "Strapi Solutions SAS",
      "email": "hi@strapi.io",
      "url": "https://strapi.io"
    }
  ],
  "main": "./dist/index.js",
  "types": "./dist/index.d.ts",
  "scripts": {
    "build": "run -T tsc -p tsconfig.build.json",
    "build:ts": "build",
    "clean": "rimraf ./dist",
    "prepublishOnly": "yarn clean && yarn build",
    "test:unit": "run -T jest",
    "test:unit:watch": "run -T jest --watch",
    "watch": "tsc -p tsconfig.build.json -w --preserveWatchOutput",
    "lint": "run -T eslint ."
  },
  "files": [
    "./dist"
  ],
  "dependencies": {
<<<<<<< HEAD
    "@strapi/logger": "4.12.7",
    "@strapi/utils": "4.12.7",
=======
    "@strapi/logger": "4.13.3",
    "@strapi/strapi": "4.13.3",
>>>>>>> d1097643
    "chalk": "4.1.2",
    "cli-table3": "0.6.2",
    "commander": "8.3.0",
    "fs-extra": "10.0.0",
    "inquirer": "8.2.5",
    "lodash": "4.17.21",
    "ora": "5.4.1",
    "resolve-cwd": "3.0.0",
    "semver": "7.5.4",
    "stream-chain": "2.2.5",
    "stream-json": "1.8.0",
    "tar": "6.1.13",
    "tar-stream": "2.2.0",
    "ws": "8.13.0"
  },
  "peerDependencies": {
<<<<<<< HEAD
    "@strapi/strapi": "4.12.7"
=======
    "@strapi/strapi": "^4.13.3"
>>>>>>> d1097643
  },
  "devDependencies": {
    "@types/fs-extra": "9.0.13",
    "@types/jest": "29.5.2",
    "@types/koa": "*",
    "@types/lodash": "^4.14.191",
    "@types/node": "18",
    "@types/semver": "7.5.0",
    "@types/stream-chain": "2.0.1",
    "@types/stream-json": "1.7.3",
    "@types/tar": "6.1.4",
    "@types/tar-stream": "2.2.2",
    "@types/ws": "^8.5.4",
    "knex": "2.5.0",
    "koa": "2.13.4",
    "rimraf": "3.0.2",
    "typescript": "5.2.2"
  },
  "engines": {
    "node": ">=16.0.0 <=20.x.x",
    "npm": ">=6.0.0"
  }
}<|MERGE_RESOLUTION|>--- conflicted
+++ resolved
@@ -40,13 +40,9 @@
     "./dist"
   ],
   "dependencies": {
-<<<<<<< HEAD
-    "@strapi/logger": "4.12.7",
-    "@strapi/utils": "4.12.7",
-=======
     "@strapi/logger": "4.13.3",
     "@strapi/strapi": "4.13.3",
->>>>>>> d1097643
+    "@strapi/utils": "4.13.3",
     "chalk": "4.1.2",
     "cli-table3": "0.6.2",
     "commander": "8.3.0",
@@ -63,11 +59,7 @@
     "ws": "8.13.0"
   },
   "peerDependencies": {
-<<<<<<< HEAD
-    "@strapi/strapi": "4.12.7"
-=======
     "@strapi/strapi": "^4.13.3"
->>>>>>> d1097643
   },
   "devDependencies": {
     "@types/fs-extra": "9.0.13",
