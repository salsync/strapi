import { PassThrough, Transform, Readable, Writable, Stream } from 'stream';
import { extname } from 'path';
import { EOL } from 'os';
import { isEmpty, uniq, last } from 'lodash/fp';
import { diff as semverDiff } from 'semver';
import type { Schema } from '@strapi/strapi';

import type {
  IAsset,
  IDestinationProvider,
  IEntity,
  IMetadata,
  ISourceProvider,
  ITransferEngine,
  ITransferEngineOptions,
  TransferProgress,
  ITransferResults,
  TransferStage,
  TransferTransform,
  IProvider,
<<<<<<< HEAD
=======
  TransferFilters,
  TransferFilterPreset,
>>>>>>> 3ab150e0
} from '../../types';
import type { Diff } from '../utils/json';

import { compareSchemas, validateProvider } from './validation';
import { filter, map } from '../utils/stream';

import { TransferEngineValidationError } from './errors';
import {
  createDiagnosticReporter,
  IDiagnosticReporter,
  ErrorDiagnosticSeverity,
} from './diagnostic';
<<<<<<< HEAD
import { DataTransferError } from '../errors';
=======
>>>>>>> 3ab150e0

export const TRANSFER_STAGES: ReadonlyArray<TransferStage> = Object.freeze([
  'entities',
  'links',
  'assets',
  'schemas',
  'configuration',
]);

export type TransferGroupFilter = Record<TransferFilterPreset, TransferFilters>;

/**
 * Preset filters for only/exclude options
 * */
export const TransferGroupPresets: TransferGroupFilter = {
  content: {
    links: true, // Example: content includes the entire links stage
    entities: true,
    // TODO: If we need to implement filtering on a running stage, it would be done like this, but we still need to implement it
    // [
    //   // Example: content processes the entities stage, but filters individual entities
    //   {
    //     filter(data) {
    //       return shouldIncludeThisData(data);
    //     },
    //   },
    // ],
  },
  files: {
    assets: true,
    links: true,
  },
  config: {
    configuration: true,
  },
};

export const DEFAULT_VERSION_STRATEGY = 'ignore';
export const DEFAULT_SCHEMA_STRATEGY = 'strict';

type SchemaMap = Record<string, Schema>;

class TransferEngine<
  S extends ISourceProvider = ISourceProvider,
  D extends IDestinationProvider = IDestinationProvider
> implements ITransferEngine
{
  sourceProvider: ISourceProvider;

  destinationProvider: IDestinationProvider;

  options: ITransferEngineOptions;

  #metadata: { source?: IMetadata; destination?: IMetadata } = {};

  progress: {
    data: TransferProgress;
    stream: PassThrough;
  };

  diagnostics: IDiagnosticReporter;

  constructor(sourceProvider: S, destinationProvider: D, options: ITransferEngineOptions) {
    this.diagnostics = createDiagnosticReporter();

    validateProvider('source', sourceProvider);
<<<<<<< HEAD
=======
    validateProvider('destination', destinationProvider);
>>>>>>> 3ab150e0

    this.sourceProvider = sourceProvider;
    this.destinationProvider = destinationProvider;
    this.options = options;

    this.progress = { data: {}, stream: new PassThrough({ objectMode: true }) };
  }

  /**
   * Report a fatal error and throw it
   */
  #panic(error: Error) {
    this.#reportError(error, 'fatal');

    throw error;
  }

  /**
   * Report an error diagnostic
   */
  #reportError(error: Error, severity: ErrorDiagnosticSeverity) {
    this.diagnostics.report({
      kind: 'error',
      details: {
        severity,
        createdAt: new Date(),
        name: error.name,
        message: error.message,
        error,
      },
    });
  }

  /**
   * Report a warning diagnostic
   */
  #reportWarning(message: string, origin?: string) {
    this.diagnostics.report({
      kind: 'warning',
      details: { createdAt: new Date(), message, origin },
    });
  }

  /**
   * Report an info diagnostic
   */
  #reportInfo(message: string, params?: unknown) {
    this.diagnostics.report({
      kind: 'info',
      details: { createdAt: new Date(), message, params },
    });
  }

  /**
   * Create and return a transform stream based on the given stage and options.
   *
   * Allowed transformations includes 'filter' and 'map'.
   */
  #createStageTransformStream<T extends TransferStage>(
    key: T,
    options: { includeGlobal?: boolean } = {}
  ): PassThrough | Transform {
    const { includeGlobal = true } = options;
    const { global: globalTransforms, [key]: stageTransforms } = this.options?.transforms ?? {};

    let stream = new PassThrough({ objectMode: true });

    const applyTransforms = <U>(transforms: TransferTransform<U>[] = []) => {
      for (const transform of transforms) {
        if ('filter' in transform) {
          stream = stream.pipe(filter(transform.filter));
        }

        if ('map' in transform) {
          stream = stream.pipe(map(transform.map));
        }
      }
    };

    if (includeGlobal) {
      applyTransforms(globalTransforms);
    }

    applyTransforms(stageTransforms as TransferTransform<unknown>[]);

    return stream;
  }

  /**
   * Update the Engine's transfer progress data for a given stage.
   *
   * Providing aggregate options enable custom computation to get the size (bytes) or the aggregate key associated with the data
   */
  #updateTransferProgress<T = unknown>(
    stage: TransferStage,
    data: T,
    aggregate?: {
      size?: (value: T) => number;
      key?: (value: T) => string;
    }
  ) {
    if (!this.progress.data[stage]) {
      this.progress.data[stage] = { count: 0, bytes: 0 };
    }

    const stageProgress = this.progress.data[stage];

    if (!stageProgress) {
      return;
    }

    const size = aggregate?.size?.(data) ?? JSON.stringify(data).length;
    const key = aggregate?.key?.(data);

    stageProgress.count += 1;
    stageProgress.bytes += size;

    // Handle aggregate updates if necessary
    if (key) {
      if (!stageProgress.aggregates) {
        stageProgress.aggregates = {};
      }

      const { aggregates } = stageProgress;

      if (!aggregates[key]) {
        aggregates[key] = { count: 0, bytes: 0 };
      }

      aggregates[key].count += 1;
      aggregates[key].bytes += size;
    }
  }

  /**
   * Create and return a PassThrough stream.
   *
   * Upon writing data into it, it'll update the Engine's transfer progress data and trigger stage update events.
   */
  #progressTracker(
    stage: TransferStage,
    aggregate?: {
      size?(value: unknown): number;
      key?(value: unknown): string;
    }
  ) {
    return new PassThrough({
      objectMode: true,
      transform: (data, _encoding, callback) => {
        this.#updateTransferProgress(stage, data, aggregate);
        this.#emitStageUpdate('progress', stage);
        callback(null, data);
      },
    });
  }

  /**
   * Shorthand method used to trigger transfer update events to every listeners
   */
  #emitTransferUpdate(type: 'init' | 'start' | 'finish' | 'error', payload?: object) {
    this.progress.stream.emit(`transfer::${type}`, payload);
  }

  /**
   * Shorthand method used to trigger stage update events to every listeners
   */
  #emitStageUpdate(type: 'start' | 'finish' | 'progress' | 'skip', transferStage: TransferStage) {
    this.progress.stream.emit(`stage::${type}`, {
      data: this.progress.data,
      stage: transferStage,
    });
  }

  /**
   * Run a version check between two strapi version (source and destination) using the strategy given to the engine during initialization.
   *
   * If there is a mismatch, throws a validation error.
   */
  #assertStrapiVersionIntegrity(sourceVersion?: string, destinationVersion?: string) {
    const strategy = this.options.versionStrategy || DEFAULT_VERSION_STRATEGY;

    const reject = () => {
      throw new TransferEngineValidationError(
        `The source and destination provide are targeting incompatible Strapi versions (using the "${strategy}" strategy). The source (${this.sourceProvider.name}) version is ${sourceVersion} and the destination (${this.destinationProvider.name}) version is ${destinationVersion}`,
        {
          check: 'strapi.version',
          strategy,
          versions: { source: sourceVersion, destination: destinationVersion },
        }
      );
    };

    if (
      !sourceVersion ||
      !destinationVersion ||
      strategy === 'ignore' ||
      destinationVersion === sourceVersion
    ) {
      return;
    }

    let diff;
    try {
      diff = semverDiff(sourceVersion, destinationVersion);
    } catch {
      reject();
    }

    if (!diff) {
      return;
    }

    const validPatch = ['prelease', 'build'];
    const validMinor = [...validPatch, 'patch', 'prepatch'];
    const validMajor = [...validMinor, 'minor', 'preminor'];
    if (strategy === 'patch' && validPatch.includes(diff)) {
      return;
    }
    if (strategy === 'minor' && validMinor.includes(diff)) {
      return;
    }
    if (strategy === 'major' && validMajor.includes(diff)) {
      return;
    }

    reject();
  }

  /**
   * Run a check between two set of schemas (source and destination) using the strategy given to the engine during initialization.
   *
   * If there are differences and/or incompatibilities between source and destination schemas, then throw a validation error.
   */
  #assertSchemasMatching(sourceSchemas: SchemaMap, destinationSchemas: SchemaMap) {
    const strategy = this.options.schemaStrategy || DEFAULT_SCHEMA_STRATEGY;

    if (strategy === 'ignore') {
      return;
    }

    const keys = uniq(Object.keys(sourceSchemas).concat(Object.keys(destinationSchemas)));
    const diffs: { [key: string]: Diff[] } = {};

    keys.forEach((key) => {
      const sourceSchema = sourceSchemas[key];
      const destinationSchema = destinationSchemas[key];
      const schemaDiffs = compareSchemas(sourceSchema, destinationSchema, strategy);

      if (schemaDiffs.length) {
        diffs[key] = schemaDiffs;
      }
    });

    if (!isEmpty(diffs)) {
      const formattedDiffs = Object.entries(diffs)
        .map(([uid, ctDiffs]) => {
          let msg = `- ${uid}:${EOL}`;

          msg += ctDiffs
            .sort((a, b) => (a.kind > b.kind ? -1 : 1))
            .map((diff) => {
              if (diff.kind === 'added') {
                return `Added "${diff.path}": "${diff.value}" (${diff.type})`;
              }

              if (diff.kind === 'deleted') {
                return `Removed "${diff.path}"`;
              }

              if (diff.kind === 'modified') {
                return `Modified "${diff.path}". "${diff.values[0]}" (${diff.types[0]}) => "${diff.values[1]}" (${diff.types[1]})`;
              }

<<<<<<< HEAD
              throw new TransferEngineValidationError(`Invalid diff found for "${uid}"`, {
                check: `schema on ${uid}`,
              });
=======
              throw new Error(`Invalid diff found for "${uid}"`);
>>>>>>> 3ab150e0
            })
            .map((line) => `  - ${line}`)
            .join(EOL);

          return msg;
        })
        .join(EOL);

      throw new TransferEngineValidationError(
        `Invalid schema changes detected during integrity checks (using the ${strategy} strategy). Please find a summary of the changes below:\n${formattedDiffs}`,
        {
          check: 'schema.changes',
          strategy,
          diffs,
        }
      );
    }
  }

<<<<<<< HEAD
  /**
   * Build a run a stage transfer based on the given parameters.
   */
=======
  shouldSkipStage(stage: TransferStage) {
    const { exclude, only } = this.options;

    // everything is included by default unless 'only' has been set
    let included = isEmpty(only);
    if (only?.length > 0) {
      included = only.some((transferGroup) => {
        return TransferGroupPresets[transferGroup][stage];
      });
    }

    if (exclude?.length > 0) {
      if (included) {
        included = !exclude.some((transferGroup) => {
          return TransferGroupPresets[transferGroup][stage];
        });
      }
    }

    return !included;
  }

>>>>>>> 3ab150e0
  async #transferStage(options: {
    stage: TransferStage;
    source?: Readable;
    destination?: Writable;
    transform?: PassThrough;
    tracker?: PassThrough;
  }) {
    const { stage, source, destination, transform, tracker } = options;

    if (!source || !destination || this.shouldSkipStage(stage)) {
      // Wait until source and destination are closed
      const results = await Promise.allSettled(
        [source, destination].map((stream) => {
          // if stream is undefined or already closed, resolve immediately
          if (!stream || stream.destroyed) {
            return Promise.resolve();
          }

          // Wait until the close event is produced and then destroy the stream and resolve
          return new Promise((resolve, reject) => {
            stream.on('close', resolve).on('error', reject).destroy();
          });
        })
      );

      results.forEach((state) => {
        if (state.status === 'rejected') {
          this.#reportWarning(state.reason, `transfer(${stage})`);
        }
      });

      this.#emitStageUpdate('skip', stage);

      return;
    }

    this.#emitStageUpdate('start', stage);

    await new Promise<void>((resolve, reject) => {
      let stream: Stream = source;

      if (transform) {
        stream = stream.pipe(transform);
      }

      if (tracker) {
        stream = stream.pipe(tracker);
      }

      stream
        .pipe(destination)
        .on('error', (e) => {
          // TODO ?
          // this.#reportError(e, 'error');
          // destination.destroy(e);
          reject(e);
        })
        .on('close', resolve);
    });

    this.#emitStageUpdate('finish', stage);
  }

  async init(): Promise<void> {
    // Resolve providers' resource and store
    // them in the engine's internal state
    await this.#resolveProviderResource();

    // Update the destination provider's source metadata
    const { source: sourceMetadata } = this.#metadata;

    if (sourceMetadata) {
      this.destinationProvider.setMetadata?.('source', sourceMetadata);
    }
  }

  /**
   * Run the bootstrap method in both source and destination providers
   */
  async bootstrap(): Promise<void> {
    const results = await Promise.allSettled([
      this.sourceProvider.bootstrap?.(),
      this.destinationProvider.bootstrap?.(),
    ]);

    results.forEach((result) => {
      if (result.status === 'rejected') {
        this.#panic(result.reason);
      }
    });
  }

  /**
   * Run the close method in both source and destination providers
   */
  async close(): Promise<void> {
    const results = await Promise.allSettled([
      this.sourceProvider.close?.(),
      this.destinationProvider.close?.(),
    ]);

    results.forEach((result) => {
      if (result.status === 'rejected') {
        this.#panic(result.reason);
      }
    });
  }

  async #resolveProviderResource() {
    const sourceMetadata = await this.sourceProvider.getMetadata();
    const destinationMetadata = await this.destinationProvider.getMetadata();

    if (sourceMetadata) {
      this.#metadata.source = sourceMetadata;
    }

    if (destinationMetadata) {
      this.#metadata.destination = destinationMetadata;
    }
  }

  async integrityCheck() {
    try {
      const sourceMetadata = await this.sourceProvider.getMetadata();
      const destinationMetadata = await this.destinationProvider.getMetadata();

      if (sourceMetadata && destinationMetadata) {
        this.#assertStrapiVersionIntegrity(
          sourceMetadata?.strapi?.version,
          destinationMetadata?.strapi?.version
        );
      }

      const sourceSchemas = (await this.sourceProvider.getSchemas?.()) as SchemaMap;
      const destinationSchemas = (await this.destinationProvider.getSchemas?.()) as SchemaMap;

      if (sourceSchemas && destinationSchemas) {
        this.#assertSchemasMatching(sourceSchemas, destinationSchemas);
      }
    } catch (error) {
      if (error instanceof Error) {
        this.#panic(error);
      }

      throw error;
    }
  }

  async transfer(): Promise<ITransferResults<S, D>> {
    // reset data between transfers
    this.progress.data = {};

    try {
      this.#emitTransferUpdate('init');
      await this.bootstrap();
      await this.init();

      await this.integrityCheck();

      this.#emitTransferUpdate('start');

      await this.beforeTransfer();

      // Run the transfer stages
      await this.transferSchemas();
      await this.transferEntities();
      await this.transferAssets();
      await this.transferLinks();
      await this.transferConfiguration();
      // Gracefully close the providers
      await this.close();

      this.#emitTransferUpdate('finish');
    } catch (e: unknown) {
      this.#emitTransferUpdate('error', { error: e });

      const lastDiagnostic = last(this.diagnostics.stack.items);
<<<<<<< HEAD
=======

>>>>>>> 3ab150e0
      // Do not report an error diagnostic if the last one reported the same error
      if (
        e instanceof Error &&
        (!lastDiagnostic || lastDiagnostic.kind !== 'error' || lastDiagnostic.details.error !== e)
      ) {
<<<<<<< HEAD
        this.#reportError(e, (e as DataTransferError).severity || 'fatal');
=======
        this.#reportError(e, 'fatal');
>>>>>>> 3ab150e0
      }

      // Rollback the destination provider if an exception is thrown during the transfer
      // Note: This will be configurable in the future
      await this.destinationProvider.rollback?.(e as Error);

      throw e;
    }

    return {
      source: this.sourceProvider.results,
      destination: this.destinationProvider.results,
      engine: this.progress.data,
    };
  }

  async beforeTransfer(): Promise<void> {
    const runWithDiagnostic = async (provider: IProvider) => {
      try {
        await provider.beforeTransfer?.();
      } catch (error) {
        // Error happening during the before transfer step should be considered fatal errors
        if (error instanceof Error) {
          this.#panic(error);
        } else {
          this.#panic(
            new Error(`Unknwon error when executing "beforeTransfer" on the ${origin} provider`)
          );
        }
      }
    };

    await runWithDiagnostic(this.sourceProvider);
    await runWithDiagnostic(this.destinationProvider);
  }

  async transferSchemas(): Promise<void> {
    const stage: TransferStage = 'schemas';

    const source = await this.sourceProvider.createSchemasReadStream?.();
    const destination = await this.destinationProvider.createSchemasWriteStream?.();

    const transform = this.#createStageTransformStream(stage);
    const tracker = this.#progressTracker(stage, { key: (value: Schema) => value.modelType });

    await this.#transferStage({ stage, source, destination, transform, tracker });
  }

  async transferEntities(): Promise<void> {
    const stage: TransferStage = 'entities';

    const source = await this.sourceProvider.createEntitiesReadStream?.();
    const destination = await this.destinationProvider.createEntitiesWriteStream?.();

    const transform = this.#createStageTransformStream(stage);
    const tracker = this.#progressTracker(stage, { key: (value: IEntity) => value.type });

    await this.#transferStage({ stage, source, destination, transform, tracker });
  }

  async transferLinks(): Promise<void> {
    const stage: TransferStage = 'links';

    const source = await this.sourceProvider.createLinksReadStream?.();
    const destination = await this.destinationProvider.createLinksWriteStream?.();

    const transform = this.#createStageTransformStream(stage);
    const tracker = this.#progressTracker(stage);

    await this.#transferStage({ stage, source, destination, transform, tracker });
  }

  async transferAssets(): Promise<void> {
    const stage: TransferStage = 'assets';

    const source = await this.sourceProvider.createAssetsReadStream?.();
    const destination = await this.destinationProvider.createAssetsWriteStream?.();

    const transform = this.#createStageTransformStream(stage);
    const tracker = this.#progressTracker(stage, {
      size: (value: IAsset) => value.stats.size,
      key: (value: IAsset) => extname(value.filename) ?? 'NA',
    });

    await this.#transferStage({ stage, source, destination, transform, tracker });
  }

  async transferConfiguration(): Promise<void> {
    const stage: TransferStage = 'configuration';

    const source = await this.sourceProvider.createConfigurationReadStream?.();
    const destination = await this.destinationProvider.createConfigurationWriteStream?.();

    const transform = this.#createStageTransformStream(stage);
    const tracker = this.#progressTracker(stage);

    await this.#transferStage({ stage, source, destination, transform, tracker });
  }
}

export const createTransferEngine = <S extends ISourceProvider, D extends IDestinationProvider>(
  sourceProvider: S,
  destinationProvider: D,
  options: ITransferEngineOptions
): TransferEngine<S, D> => {
  return new TransferEngine<S, D>(sourceProvider, destinationProvider, options);
};<|MERGE_RESOLUTION|>--- conflicted
+++ resolved
@@ -18,11 +18,8 @@
   TransferStage,
   TransferTransform,
   IProvider,
-<<<<<<< HEAD
-=======
   TransferFilters,
   TransferFilterPreset,
->>>>>>> 3ab150e0
 } from '../../types';
 import type { Diff } from '../utils/json';
 
@@ -35,10 +32,7 @@
   IDiagnosticReporter,
   ErrorDiagnosticSeverity,
 } from './diagnostic';
-<<<<<<< HEAD
 import { DataTransferError } from '../errors';
-=======
->>>>>>> 3ab150e0
 
 export const TRANSFER_STAGES: ReadonlyArray<TransferStage> = Object.freeze([
   'entities',
@@ -105,10 +99,7 @@
     this.diagnostics = createDiagnosticReporter();
 
     validateProvider('source', sourceProvider);
-<<<<<<< HEAD
-=======
     validateProvider('destination', destinationProvider);
->>>>>>> 3ab150e0
 
     this.sourceProvider = sourceProvider;
     this.destinationProvider = destinationProvider;
@@ -382,13 +373,9 @@
                 return `Modified "${diff.path}". "${diff.values[0]}" (${diff.types[0]}) => "${diff.values[1]}" (${diff.types[1]})`;
               }
 
-<<<<<<< HEAD
               throw new TransferEngineValidationError(`Invalid diff found for "${uid}"`, {
                 check: `schema on ${uid}`,
               });
-=======
-              throw new Error(`Invalid diff found for "${uid}"`);
->>>>>>> 3ab150e0
             })
             .map((line) => `  - ${line}`)
             .join(EOL);
@@ -408,11 +395,6 @@
     }
   }
 
-<<<<<<< HEAD
-  /**
-   * Build a run a stage transfer based on the given parameters.
-   */
-=======
   shouldSkipStage(stage: TransferStage) {
     const { exclude, only } = this.options;
 
@@ -435,7 +417,6 @@
     return !included;
   }
 
->>>>>>> 3ab150e0
   async #transferStage(options: {
     stage: TransferStage;
     source?: Readable;
@@ -613,20 +594,12 @@
       this.#emitTransferUpdate('error', { error: e });
 
       const lastDiagnostic = last(this.diagnostics.stack.items);
-<<<<<<< HEAD
-=======
-
->>>>>>> 3ab150e0
       // Do not report an error diagnostic if the last one reported the same error
       if (
         e instanceof Error &&
         (!lastDiagnostic || lastDiagnostic.kind !== 'error' || lastDiagnostic.details.error !== e)
       ) {
-<<<<<<< HEAD
         this.#reportError(e, (e as DataTransferError).severity || 'fatal');
-=======
-        this.#reportError(e, 'fatal');
->>>>>>> 3ab150e0
       }
 
       // Rollback the destination provider if an exception is thrown during the transfer
