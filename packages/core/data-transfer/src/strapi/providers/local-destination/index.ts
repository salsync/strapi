--- conflicted
+++ resolved
@@ -128,14 +128,11 @@
   async #deleteAllAssets(trx?: Knex.Transaction) {
     assertValidStrapi(this.strapi);
 
-<<<<<<< HEAD
-=======
     // if we're not restoring files, don't touch the files
     if (!this.#areAssetsIncluded()) {
       return;
     }
 
->>>>>>> e037a7b2
     const stream: Readable = this.strapi.db
       // Create a query builder instance (default type is 'select')
       .queryBuilder('plugin::upload.file')
