--- conflicted
+++ resolved
@@ -696,7 +696,7 @@
                           >
                             <label
                               class="c5 c18 c19"
-                              for="7"
+                              for=":rb:"
                             >
                               Default sender email
                             </label>
@@ -704,31 +704,6 @@
                               class="c2 c20"
                               disabled=""
                             >
-<<<<<<< HEAD
-                              <label
-                                class="c5 c18 c19"
-                                for=":rb:"
-                              >
-                                Default sender email
-                              </label>
-                              <div
-                                class="c2 c20"
-                                disabled=""
-                              >
-                                <input
-                                  aria-disabled="true"
-                                  aria-invalid="false"
-                                  aria-required="false"
-                                  class="c21"
-                                  data-disabled=""
-                                  disabled=""
-                                  id=":rb:"
-                                  name="shipper-email"
-                                  placeholder="ex: Strapi No-Reply <no-reply@strapi.io>"
-                                  value=""
-                                />
-                              </div>
-=======
                               <input
                                 aria-disabled="true"
                                 aria-invalid="false"
@@ -736,12 +711,11 @@
                                 class="c21"
                                 data-disabled=""
                                 disabled=""
-                                id="7"
+                                id=":rb:"
                                 name="shipper-email"
                                 placeholder="ex: Strapi No-Reply <no-reply@strapi.io>"
                                 value=""
                               />
->>>>>>> c443fb2c
                             </div>
                           </div>
                         </div>
@@ -759,7 +733,7 @@
                           >
                             <label
                               class="c5 c18 c19"
-                              for="9"
+                              for=":rd:"
                             >
                               Default response email
                             </label>
@@ -767,31 +741,6 @@
                               class="c2 c20"
                               disabled=""
                             >
-<<<<<<< HEAD
-                              <label
-                                class="c5 c18 c19"
-                                for=":rd:"
-                              >
-                                Default response email
-                              </label>
-                              <div
-                                class="c2 c20"
-                                disabled=""
-                              >
-                                <input
-                                  aria-disabled="true"
-                                  aria-invalid="false"
-                                  aria-required="false"
-                                  class="c21"
-                                  data-disabled=""
-                                  disabled=""
-                                  id=":rd:"
-                                  name="response-email"
-                                  placeholder="ex: Strapi <example@strapi.io>"
-                                  value=""
-                                />
-                              </div>
-=======
                               <input
                                 aria-disabled="true"
                                 aria-invalid="false"
@@ -799,12 +748,11 @@
                                 class="c21"
                                 data-disabled=""
                                 disabled=""
-                                id="9"
+                                id=":rd:"
                                 name="response-email"
                                 placeholder="ex: Strapi <example@strapi.io>"
                                 value=""
                               />
->>>>>>> c443fb2c
                             </div>
                           </div>
                         </div>
@@ -821,14 +769,14 @@
                         >
                           <label
                             class="c5 c18 c19"
-                            for="11"
+                            for=":rf:"
                           >
                             Email provider
                           </label>
                           <div
                             aria-autocomplete="none"
-                            aria-controls="radix-0"
-                            aria-describedby="11-hint 11-error"
+                            aria-controls="radix-:ri:"
+                            aria-describedby=":rf:-hint :rf:-error"
                             aria-disabled="true"
                             aria-expanded="false"
                             aria-label="Email provider"
@@ -836,35 +784,12 @@
                             data-disabled=""
                             data-state="closed"
                             dir="ltr"
-                            id="11"
+                            id=":rf:"
                             overflow="hidden"
                             role="combobox"
                           >
-<<<<<<< HEAD
-                            <label
-                              class="c5 c18 c19"
-                              for=":rf:"
-                            >
-                              Email provider
-                            </label>
-                            <div
-                              aria-autocomplete="none"
-                              aria-controls="radix-:ri:"
-                              aria-describedby=":rf:-hint :rf:-error"
-                              aria-disabled="true"
-                              aria-expanded="false"
-                              aria-label="Email provider"
-                              class="c22 c23 c24"
-                              data-disabled=""
-                              data-state="closed"
-                              dir="ltr"
-                              id=":rf:"
-                              overflow="hidden"
-                              role="combobox"
-=======
                             <span
                               class="c25 c26"
->>>>>>> c443fb2c
                             >
                               <span
                                 class="c5 c27 c28"
