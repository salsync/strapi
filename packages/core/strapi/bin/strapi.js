#!/usr/bin/env node

'use strict';

// FIXME
/* eslint-disable import/extensions */
const _ = require('lodash');
const resolveCwd = require('resolve-cwd');
const { yellow } = require('chalk');
const { Command, Option } = require('commander');
<<<<<<< HEAD
=======
const inquirer = require('inquirer');
>>>>>>> 1454fb5b

const program = new Command();

const packageJSON = require('../package.json');
const {
  parseInputList,
  parseInputBool,
  promptEncryptionKey,
  confirmKeyValue,
} = require('../lib/commands/utils/commander');

const checkCwdIsStrapiApp = (name) => {
  const logErrorAndExit = () => {
    console.log(
      `You need to run ${yellow(
        `strapi ${name}`
      )} in a Strapi project. Make sure you are in the right directory.`
    );
    process.exit(1);
  };

  try {
    const pkgJSON = require(`${process.cwd()}/package.json`);
    if (!_.has(pkgJSON, 'dependencies.@strapi/strapi')) {
      logErrorAndExit(name);
    }
  } catch (err) {
    logErrorAndExit(name);
  }
};

const getLocalScript =
  (name) =>
  (...args) => {
    checkCwdIsStrapiApp(name);

    const cmdPath = resolveCwd.silent(`@strapi/strapi/lib/commands/${name}`);
    if (!cmdPath) {
      console.log(
        `Error loading the local ${yellow(
          name
        )} command. Strapi might not be installed in your "node_modules". You may need to run "yarn install".`
      );
      process.exit(1);
    }

    const script = require(cmdPath);

    Promise.resolve()
      .then(() => {
        return script(...args);
      })
      .catch((error) => {
        console.error(error);
        process.exit(1);
      });
  };

// option to exclude types of data for the export, import, and transfer commands
// TODO: validate these inputs. Hopefully here, but worst case it may require adding a hook on each command
const excludeOption = new Option(
  '--exclude <data,to,exclude>',
  'Comma-separated list of data to exclude (files [localMediaFiles, providerMediaFiles], content [entities, links], schema, configuration)' // ['webhooks', 'content', 'localmedia', 'providermedia', 'relations']
).argParser(parseInputList);

// Initial program setup
program.storeOptionsAsProperties(false).allowUnknownOption(true);

program.helpOption('-h, --help', 'Display help for command');
program.addHelpCommand('help [command]', 'Display help for command');

// `$ strapi version` (--version synonym)
program.version(packageJSON.version, '-v, --version', 'Output the version number');
program
  .command('version')
  .description('Output the version of Strapi')
  .action(() => {
    process.stdout.write(`${packageJSON.version}\n`);
    process.exit(0);
  });

// `$ strapi console`
program
  .command('console')
  .description('Open the Strapi framework console')
  .action(getLocalScript('console'));

// `$ strapi new`
program
  .command('new <directory>')
  .option('--no-run', 'Do not start the application after it is created')
  .option('--use-npm', 'Force usage of npm instead of yarn to create the project')
  .option('--debug', 'Display database connection errors')
  .option('--quickstart', 'Create quickstart app')
  .option('--dbclient <dbclient>', 'Database client')
  .option('--dbhost <dbhost>', 'Database host')
  .option('--dbport <dbport>', 'Database port')
  .option('--dbname <dbname>', 'Database name')
  .option('--dbusername <dbusername>', 'Database username')
  .option('--dbpassword <dbpassword>', 'Database password')
  .option('--dbssl <dbssl>', 'Database SSL')
  .option('--dbfile <dbfile>', 'Database file path for sqlite')
  .option('--dbforce', 'Allow overwriting existing database content')
  .option('-ts, --typescript', 'Create a typescript project')
  .description('Create a new application')
  .action(require('../lib/commands/new'));

// `$ strapi start`
program
  .command('start')
  .description('Start your Strapi application')
  .action(getLocalScript('start'));

// `$ strapi develop`
program
  .command('develop')
  .alias('dev')
  .option('--no-build', 'Disable build')
  .option('--watch-admin', 'Enable watch', false)
  .option('--polling', 'Watch for file changes in network directories', false)
  .option('--browser <name>', 'Open the browser', true)
  .description('Start your Strapi application in development mode')
  .action(getLocalScript('develop'));

// $ strapi generate
program
  .command('generate')
  .description('Launch the interactive API generator')
  .action(() => {
    checkCwdIsStrapiApp('generate');
    process.argv.splice(2, 1);
    require('@strapi/generators').runCLI();
  });

// `$ strapi generate:template <directory>`
program
  .command('templates:generate <directory>')
  .description('Generate template from Strapi project')
  .action(getLocalScript('generate-template'));

program
  .command('build')
  .option('--no-optimization', 'Build the admin app without optimizing assets')
  .description('Build the strapi admin app')
  .action(getLocalScript('build'));

// `$ strapi install`
program
  .command('install [plugins...]')
  .description('Install a Strapi plugin')
  .action(getLocalScript('install'));

// `$ strapi uninstall`
program
  .command('uninstall [plugins...]')
  .description('Uninstall a Strapi plugin')
  .option('-d, --delete-files', 'Delete files', false)
  .action(getLocalScript('uninstall'));

//   `$ strapi watch-admin`
program
  .command('watch-admin')
  .option('--browser <name>', 'Open the browser', true)
  .description('Start the admin development server')
  .action(getLocalScript('watchAdmin'));

program
  .command('configuration:dump')
  .alias('config:dump')
  .description('Dump configurations of your application')
  .option('-f, --file <file>', 'Output file, default output is stdout')
  .option('-p, --pretty', 'Format the output JSON with indentation and line breaks', false)
  .action(getLocalScript('configurationDump'));

program
  .command('configuration:restore')
  .alias('config:restore')
  .description('Restore configurations of your application')
  .option('-f, --file <file>', 'Input file, default input is stdin')
  .option('-s, --strategy <strategy>', 'Strategy name, one of: "replace", "merge", "keep"')
  .action(getLocalScript('configurationRestore'));

// Admin
program
  .command('admin:create-user')
  .alias('admin:create')
  .description('Create a new admin')
  .option('-e, --email <email>', 'Email of the new admin')
  .option('-p, --password <password>', 'Password of the new admin')
  .option('-f, --firstname <first name>', 'First name of the new admin')
  .option('-l, --lastname <last name>', 'Last name of the new admin')
  .action(getLocalScript('admin-create'));

program
  .command('admin:reset-user-password')
  .alias('admin:reset-password')
  .description("Reset an admin user's password")
  .option('-e, --email <email>', 'The user email')
  .option('-p, --password <password>', 'New password for the user')
  .action(getLocalScript('admin-reset'));

program
  .command('routes:list')
  .description('List all the application routes')
  .action(getLocalScript('routes/list'));

program
  .command('middlewares:list')
  .description('List all the application middlewares')
  .action(getLocalScript('middlewares/list'));

program
  .command('policies:list')
  .description('List all the application policies')
  .action(getLocalScript('policies/list'));

program
  .command('content-types:list')
  .description('List all the application content-types')
  .action(getLocalScript('content-types/list'));

program
  .command('hooks:list')
  .description('List all the application hooks')
  .action(getLocalScript('hooks/list'));

program
  .command('services:list')
  .description('List all the application services')
  .action(getLocalScript('services/list'));

program
  .command('controllers:list')
  .description('List all the application controllers')
  .action(getLocalScript('controllers/list'));

//    `$ strapi opt-out-telemetry`
program
  .command('telemetry:disable')
  .description('Disable anonymous telemetry and metadata sending to Strapi analytics')
  .action(getLocalScript('opt-out-telemetry'));

//    `$ strapi opt-in-telemetry`
program
  .command('telemetry:enable')
  .description('Enable anonymous telemetry and metadata sending to Strapi analytics')
  .action(getLocalScript('opt-in-telemetry'));

program
  .command('ts:generate-types')
  .description(`Generate TypeScript typings for your schemas`)
  .option(
    '-o, --out-dir <outDir>',
    'Specify a relative directory in which the schemas definitions will be generated'
  )
  .option('-f, --file <file>', 'Specify a filename to store the schemas definitions')
  .option('--verbose', `Display more information about the types generation`, false)
  .option('-s, --silent', `Run the generation silently, without any output`, false)
  .action(getLocalScript('ts/generate-types'));

// `$ strapi export`
program
  .command('export')
  .description('Export data from Strapi to file')
  .addOption(
    new Option(
      '--encrypt <boolean>',
      `Encrypt output file using the 'aes-128-ecb' algorithm. Prompts for key unless key option is used.`
    )
      .default(true)
      .argParser(parseInputBool)
  )
  .addOption(
    new Option('--compress <boolean>', 'Compress output file using gzip compression')
      .default(true)
      .argParser(parseInputBool)
  )
<<<<<<< HEAD
  .addOption(new Option('--key', 'Provide encryption key in command instead of using a prompt'))
=======
  .addOption(
    new Option('--key <string>', 'Provide encryption key in command instead of using a prompt')
  )
>>>>>>> 1454fb5b
  .addOption(
    new Option('--max-size <max MB per file>', 'split final file when exceeding size in MB')
  )
  .addOption(
    new Option(
      '--max-size-jsonl <max MB per internal backup file>',
      'split internal jsonl files when exceeding max size in MB'
    )
  )
<<<<<<< HEAD
  .addOption(excludeOption)
  .arguments('[filename]')
=======
  .addOption(new Option('-f, --file <file>', 'name to use for exported file (without extensions)'))
  .addOption(excludeOption)
>>>>>>> 1454fb5b
  .allowExcessArguments(false)
  .hook('preAction', promptEncryptionKey)
  .action(getLocalScript('transfer/export'));

// `$ strapi import`
program
  .command('import')
  .description('Import data from file to Strapi')
  .addOption(
    new Option('--conflictStrategy <conflictStrategy>', 'Which strategy to use for ID conflicts')
      .choices(['restore', 'abort', 'keep', 'replace'])
      .default('restore')
  )
  .addOption(excludeOption)
  .addOption(
    new Option(
      '--schemaComparison <schemaComparison>',
      'exact requires every field to match, strict requires Strapi version and content type schema fields do not break, subset requires source schema to exist in destination, bypass skips checks',
      parseInputList
    )
      .choices(['exact', 'strict', 'subset', 'bypass'])
      .default('exact')
  )
<<<<<<< HEAD
  .addOption(
    new Option('--key [encryptionKey]', 'prompt for [or provide directly] the decryption key')
  )
  .arguments('<filename>')
  .allowExcessArguments(false)
=======
  .requiredOption(
    '-f, --file <file>',
    'path and filename to the Strapi export file you want to import'
  )
  .addOption(
    new Option('--key <string>', 'Provide encryption key in command instead of using a prompt')
  )
  .allowExcessArguments(false)
  .hook('preAction', async (thisCommand) => {
    const opts = thisCommand.opts();

    // check extension to guess if we should prompt for key
    if (String(opts.file).endsWith('.enc')) {
      if (!opts.key) {
        const answers = await inquirer.prompt([
          {
            type: 'password',
            message: 'Please enter your decryption key',
            name: 'key',
          },
        ]);
        if (!answers.key?.length) {
          console.log('No key entered, aborting import.');
          process.exit(0);
        }
        opts.key = answers.key;
      }
    }
  })
>>>>>>> 1454fb5b
  .hook(
    'preAction',
    confirmKeyValue(
      'conflictStrategy',
      'restore',
      "Using strategy 'restore' will delete all data in your database. Are you sure you want to proceed?"
    )
  )
  .action(getLocalScript('transfer/import'));

program.parseAsync(process.argv);<|MERGE_RESOLUTION|>--- conflicted
+++ resolved
@@ -8,10 +8,7 @@
 const resolveCwd = require('resolve-cwd');
 const { yellow } = require('chalk');
 const { Command, Option } = require('commander');
-<<<<<<< HEAD
-=======
 const inquirer = require('inquirer');
->>>>>>> 1454fb5b
 
 const program = new Command();
 
@@ -289,13 +286,9 @@
       .default(true)
       .argParser(parseInputBool)
   )
-<<<<<<< HEAD
-  .addOption(new Option('--key', 'Provide encryption key in command instead of using a prompt'))
-=======
   .addOption(
     new Option('--key <string>', 'Provide encryption key in command instead of using a prompt')
   )
->>>>>>> 1454fb5b
   .addOption(
     new Option('--max-size <max MB per file>', 'split final file when exceeding size in MB')
   )
@@ -305,13 +298,8 @@
       'split internal jsonl files when exceeding max size in MB'
     )
   )
-<<<<<<< HEAD
-  .addOption(excludeOption)
-  .arguments('[filename]')
-=======
   .addOption(new Option('-f, --file <file>', 'name to use for exported file (without extensions)'))
   .addOption(excludeOption)
->>>>>>> 1454fb5b
   .allowExcessArguments(false)
   .hook('preAction', promptEncryptionKey)
   .action(getLocalScript('transfer/export'));
@@ -335,13 +323,6 @@
       .choices(['exact', 'strict', 'subset', 'bypass'])
       .default('exact')
   )
-<<<<<<< HEAD
-  .addOption(
-    new Option('--key [encryptionKey]', 'prompt for [or provide directly] the decryption key')
-  )
-  .arguments('<filename>')
-  .allowExcessArguments(false)
-=======
   .requiredOption(
     '-f, --file <file>',
     'path and filename to the Strapi export file you want to import'
@@ -371,7 +352,6 @@
       }
     }
   })
->>>>>>> 1454fb5b
   .hook(
     'preAction',
     confirmKeyValue(
