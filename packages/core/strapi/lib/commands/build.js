--- conflicted
+++ resolved
@@ -20,32 +20,5 @@
     dir = path.join(dir, 'dist');
   }
 
-<<<<<<< HEAD
-  // @convly we need to update this with the real check
-  const useTypeScript = true;
-
-  return strapiAdmin
-    .build({
-      forceBuild,
-      dir,
-      plugins,
-      // front end build env is always production for now
-      env: 'production',
-      optimize: optimization,
-      options: {
-        backend: serverUrl,
-        adminPath: addSlash(adminPath),
-      },
-      useTypeScript,
-    })
-    .then(() => {
-      console.log('Admin UI built successfully');
-    })
-    .catch(err => {
-      console.error(err);
-      process.exit(1);
-    });
-=======
   await buildAdmin({ dir, optimization, forceBuild, isTSProject });
->>>>>>> dd14f518
 };