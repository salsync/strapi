--- conflicted
+++ resolved
@@ -10,12 +10,8 @@
 const _ = require('lodash/fp');
 const Table = require('cli-table3');
 const fs = require('fs-extra');
+const chalk = require('chalk');
 
-<<<<<<< HEAD
-const strapi = require('../../Strapi');
-const { getDefaultExportBackupName } = require('./utils');
-=======
-const chalk = require('chalk');
 const strapi = require('../../index');
 const { readableBytes } = require('../utils');
 
@@ -39,7 +35,6 @@
 const getDefaultExportName = () => {
   return `export_${yyyymmddHHMMSS()}`;
 };
->>>>>>> 7824bc0d
 
 const logger = console;
 
@@ -83,23 +78,7 @@
       enabled: opts.compress,
     },
   };
-<<<<<<< HEAD
-  const destination = createLocalFileDestinationProvider(outputOptions);
-  // create transfer engine
-  const engine = createTransferEngine(source, destination, {
-    strategy: 'restore',
-    versionMatching: 'minor',
-  });
 
-  try {
-    const result = await engine.transfer();
-
-    if (!result?.destination?.path) throw new Error('Export file not created');
-    logger.log(
-      'Export process has been completed successfully! Export archive is in %s',
-      result.destination.path
-    );
-=======
   const destination = createLocalFileDestinationProvider(destinationOptions);
 
   /**
@@ -178,7 +157,6 @@
 ${chalk.bold('Export process has been completed successfully!')}
 Export archive is in ${chalk.green(results.destination.file.path)}
 `);
->>>>>>> 7824bc0d
     process.exit(0);
   } catch (e) {
     logger.error('Export process failed unexpectedly:', e.toString());
