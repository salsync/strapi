'use strict';

const delegate = require('delegates');

const {
  sanitizeEntity,
  webhook: webhookUtils,
  contentTypes: contentTypesUtils,
} = require('@strapi/utils');
const uploadFiles = require('../utils/upload-files');

const {
  omitComponentData,
  createComponents,
  updateComponents,
  deleteComponents,
} = require('./components');
<<<<<<< HEAD
const { transformParamsToQuery, pickSelectionParams } = require('./params');
=======
const {
  transformCommonParams,
  transformPaginationParams,
  transformParamsToQuery,
  pickSelectionParams,
} = require('./params');
const { applyTransforms } = require('./attributes');
>>>>>>> 0202aa14

// TODO: those should be strapi events used by the webhooks not the other way arround
const { ENTRY_CREATE, ENTRY_UPDATE, ENTRY_DELETE } = webhookUtils.webhookEvents;

const creationPipeline = (data, context) => {
  return applyTransforms(data, context);
};

const updatePipeline = (data, context) => {
  return applyTransforms(data, context);
};

module.exports = ctx => {
  const implementation = createDefaultImplementation(ctx);

  const service = {
    implementation,
    decorate(decorator) {
      if (typeof decorator !== 'function') {
        throw new Error(`Decorator must be a function, received ${typeof decorator}`);
      }

      this.implementation = Object.assign({}, this.implementation, decorator(this.implementation));
      return this;
    },
  };

  const delegator = delegate(service, 'implementation');

  // delegate every method in implementation
  Object.keys(service.implementation).forEach(key => delegator.method(key));

  return service;
};

/**
 * @type {import('.').default}
 */
const createDefaultImplementation = ({ strapi, db, eventHub, entityValidator }) => ({
  uploadFiles,

  async wrapParams(options = {}) {
    return options;
  },

  emitEvent(uid, event, entity) {
    const model = strapi.getModel(uid);

    eventHub.emit(event, {
      model: model.modelName,
      entry: sanitizeEntity(entity, { model }),
    });
  },

  async findMany(uid, opts) {
    const { kind } = strapi.getModel(uid);

    const wrappedParams = await this.wrapParams(opts, { uid, action: 'findMany' });

    const query = transformParamsToQuery(uid, wrappedParams);

    if (kind === 'singleType') {
      return db.query(uid).findOne(query);
    }

    return db.query(uid).findMany(query);
  },

  async findPage(uid, opts) {
    const wrappedParams = await this.wrapParams(opts, { uid, action: 'findPage' });

    const query = transformParamsToQuery(uid, wrappedParams);

    return db.query(uid).findPage(query);
  },

  // TODO: streamline the logic based on the populate option
  async findWithRelationCounts(uid, opts) {
    const wrappedParams = await this.wrapParams(opts, { uid, action: 'findWithRelationCounts' });

    const query = transformParamsToQuery(uid, wrappedParams);

    const { results, pagination } = await db.query(uid).findPage(query);

    return {
      results,
      pagination,
    };
  },

  async findOne(uid, entityId, opts) {
    const wrappedParams = await this.wrapParams(opts, { uid, action: 'findOne' });

    const query = transformParamsToQuery(uid, pickSelectionParams(wrappedParams));

    return db.query(uid).findOne({ ...query, where: { id: entityId } });
  },

  async count(uid, opts) {
    const wrappedParams = await this.wrapParams(opts, { uid, action: 'count' });

    const query = transformParamsToQuery(uid, wrappedParams);

    return db.query(uid).count(query);
  },

  async create(uid, opts) {
    const wrappedParams = await this.wrapParams(opts, { uid, action: 'create' });
    const { data, files } = wrappedParams;

    const model = strapi.getModel(uid);

    const isDraft = contentTypesUtils.isDraft(data, model);
    const validData = await entityValidator.validateEntityCreation(model, data, { isDraft });

    // select / populate
    const query = transformParamsToQuery(uid, pickSelectionParams(wrappedParams));

    // TODO: wrap into transaction
    const componentData = await createComponents(uid, validData);

    let entity = await db.query(uid).create({
      ...query,
      data: creationPipeline(Object.assign(omitComponentData(model, validData), componentData), {
        contentType: model,
      }),
    });

    // TODO: upload the files then set the links in the entity like with compo to avoid making too many queries
    // FIXME: upload in components
    if (files && Object.keys(files).length > 0) {
      await this.uploadFiles(uid, entity, files);
      entity = await this.findOne(uid, entity.id, wrappedParams);
    }

    this.emitEvent(uid, ENTRY_CREATE, entity);

    return entity;
  },

  async update(uid, entityId, opts) {
    const wrappedParams = await this.wrapParams(opts, { uid, action: 'update' });
    const { data, files } = wrappedParams;

    const model = strapi.getModel(uid);

    const entityToUpdate = await db.query(uid).findOne({ where: { id: entityId } });

    if (!entityToUpdate) {
      return null;
    }

    const isDraft = contentTypesUtils.isDraft(entityToUpdate, model);

    const validData = await entityValidator.validateEntityUpdate(model, data, {
      isDraft,
    });

    const query = transformParamsToQuery(uid, pickSelectionParams(wrappedParams));

    // TODO: wrap in transaction
    const componentData = await updateComponents(uid, entityToUpdate, validData);

    let entity = await db.query(uid).update({
      ...query,
      where: { id: entityId },
      data: updatePipeline(Object.assign(omitComponentData(model, validData), componentData), {
        contentType: model,
      }),
    });

    // TODO: upload the files then set the links in the entity like with compo to avoid making too many queries
    // FIXME: upload in components
    if (files && Object.keys(files).length > 0) {
      await this.uploadFiles(uid, entity, files);
      entity = await this.findOne(uid, entity.id, wrappedParams);
    }

    this.emitEvent(uid, ENTRY_UPDATE, entity);

    return entity;
  },

  async delete(uid, entityId, opts) {
    const wrappedParams = await this.wrapParams(opts, { uid, action: 'delete' });

    // select / populate
    const query = transformParamsToQuery(uid, pickSelectionParams(wrappedParams));

    const entityToDelete = await db.query(uid).findOne({
      ...query,
      where: { id: entityId },
    });

    if (!entityToDelete) {
      return null;
    }

    await deleteComponents(uid, entityToDelete);
    await db.query(uid).delete({ where: { id: entityToDelete.id } });

    this.emitEvent(uid, ENTRY_DELETE, entityToDelete);

    return entityToDelete;
  },

  // FIXME: used only for the CM to be removed
  async deleteMany(uid, opts) {
    const wrappedParams = await this.wrapParams(opts, { uid, action: 'delete' });

    // select / populate
    const query = transformParamsToQuery(uid, wrappedParams);

    return db.query(uid).deleteMany(query);
  },

  load(uid, entity, field, params) {
    const { attributes } = strapi.getModel(uid);

    const attribute = attributes[field];

    const loadParams = {};

    switch (attribute.type) {
      case 'relation': {
        Object.assign(loadParams, transformParamsToQuery(attribute.target, params));
        break;
      }
      case 'component': {
        Object.assign(loadParams, transformParamsToQuery(attribute.component, params));
        break;
      }
      case 'dynamiczone': {
        Object.assign(loadParams, transformParamsToQuery(null, params));
        break;
      }
      case 'media': {
        Object.assign(loadParams, transformParamsToQuery('plugin::upload.file', params));
        break;
      }
    }

    // const loadParams =
    //   attribute.type === 'relation'
    //     ? transformParamsToQuery(attribute.target, params)
    //     : pipe(
    //         transformCommonParams,
    //         transformPaginationParams
    //       )(params);

    return db.query(uid).load(entity, field, loadParams);
  },
});<|MERGE_RESOLUTION|>--- conflicted
+++ resolved
@@ -15,17 +15,8 @@
   updateComponents,
   deleteComponents,
 } = require('./components');
-<<<<<<< HEAD
 const { transformParamsToQuery, pickSelectionParams } = require('./params');
-=======
-const {
-  transformCommonParams,
-  transformPaginationParams,
-  transformParamsToQuery,
-  pickSelectionParams,
-} = require('./params');
 const { applyTransforms } = require('./attributes');
->>>>>>> 0202aa14
 
 // TODO: those should be strapi events used by the webhooks not the other way arround
 const { ENTRY_CREATE, ENTRY_UPDATE, ENTRY_DELETE } = webhookUtils.webhookEvents;
