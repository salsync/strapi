--- conflicted
+++ resolved
@@ -1,75 +1,5 @@
 import type { Attribute, Common, Utils } from '@strapi/strapi';
 
-<<<<<<< HEAD
-export type PickTypes<T extends Attribute.Type> = T;
-
-export type GetKeysByType<
-  T extends Common.UID.Schema,
-  U extends Attribute.Type,
-  P = never
-> = Utils.Object.KeysBy<GetAll<T>, Attribute.Attribute<U> & Utils.Guard.Never<P, unknown>>;
-
-export type GetByType<
-  T extends Common.UID.Schema,
-  U extends Attribute.Type,
-  P = never
-> = Utils.Object.PickBy<GetAll<T>, Attribute.Attribute<U> & Utils.Guard.Never<P, unknown>>;
-
-export type Get<T extends Common.UID.Schema, U extends GetKeys<T>> = Utils.Get<GetAll<T>, U>;
-
-export type GetAll<T extends Common.UID.Schema> = Utils.Get<Common.Schemas[T], 'attributes'>;
-
-export type GetKeys<T extends Common.UID.Schema> = keyof GetAll<T>;
-
-export type GetValue<T extends Attribute.Attribute> =
-  | Attribute.GetBigIntegerValue<T>
-  | Attribute.GetBooleanValue<T>
-  | Attribute.GetComponentValue<T>
-  | Attribute.GetDecimalValue<T>
-  | Attribute.GetDynamicZoneValue<T>
-  | Attribute.GetEnumerationValue<T>
-  | Attribute.GetEmailValue<T>
-  | Attribute.GetFloatValue<T>
-  | Attribute.GetIntegerValue<T>
-  | Attribute.GetJsonValue<T>
-  | Attribute.GetMediaValue<T>
-  | Attribute.GetPasswordValue<T>
-  | Attribute.GetRelationValue<T>
-  | Attribute.GetRichTextValue<T>
-  | Attribute.GetStringValue<T>
-  | Attribute.GetTextValue<T>
-  | Attribute.GetUIDValue<T>
-  | Attribute.GetDateValue<T>
-  | Attribute.GetDateTimeValue<T>
-  | Attribute.GetTimeValue<T>
-  | Attribute.GetTimestampValue<T>;
-
-export type GetValueByKey<T extends Common.UID.Schema, U extends GetKeys<T>> = Get<
-  T,
-  U
-> extends infer P
-  ? P extends Attribute.Attribute
-    ? GetValue<P>
-    : never
-  : never;
-
-export type GetValues<T extends Common.UID.Schema, U extends GetKeys<T> = GetKeys<T>> = {
-  // Handle required attributes
-  [key in GetRequiredKeys<T> as key extends U ? key : never]-?: GetValueByKey<T, key>;
-} & {
-  // Handle optional attributes
-  [key in GetOptionalKeys<T> as key extends U ? key : never]?: GetValueByKey<T, key>;
-};
-
-export type GetRequiredKeys<T extends Common.UID.Schema> = Utils.Object.KeysBy<
-  GetAll<T>,
-  { required: true }
->;
-
-export type GetOptionalKeys<T extends Common.UID.Schema> = keyof Omit<
-  GetAll<T>,
-  GetRequiredKeys<T>
-=======
 export type GetKeysByType<
   TSchemaUID extends Common.UID.Schema,
   TKind extends Attribute.Kind,
@@ -155,5 +85,4 @@
 export type GetOptionalKeys<TSchemaUID extends Common.UID.Schema> = keyof Omit<
   GetAll<TSchemaUID>,
   GetRequiredKeys<TSchemaUID>
->>>>>>> 595a4c88
 >;