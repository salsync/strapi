--- conflicted
+++ resolved
@@ -67,14 +67,10 @@
  * type T = WithSeparator<Admin> | WithSeparator<API>
  * // ^ 'admin::' | 'api::{string}.'
  */
-<<<<<<< HEAD
-export type WithSeparator<N extends Any> = Utils.String.Suffix<N, GetSeparator<N>>;
-=======
 export type WithSeparator<TNamespace extends Any> = Utils.String.Suffix<
   TNamespace,
   GetSeparator<TNamespace>
 >;
->>>>>>> 595a4c88
 
 /**
  * Represents namespaces composed of an origin and a scope, separated by colons
