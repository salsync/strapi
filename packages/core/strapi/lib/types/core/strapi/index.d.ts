--- conflicted
+++ resolved
@@ -1,12 +1,5 @@
 import type { Database } from '@strapi/database';
-<<<<<<< HEAD
 import type { Shared, Common } from '@strapi/strapi';
-=======
-
-import type { Shared } from '@strapi/strapi';
-import type { GenericController } from '../../../core-api/controller';
-import type { GenericService } from '../../../core-api/service';
->>>>>>> 595a4c88
 
 // TODO move custom fields types to a separate file
 interface CustomFieldServerOptions {
@@ -77,11 +70,7 @@
   /**
    * Find a service using its unique identifier
    */
-<<<<<<< HEAD
-  service<T extends Common.Service = Common.Service>(uid: string): T | undefined;
-=======
-  service<TService extends GenericService = GenericService>(uid: string): TService | undefined;
->>>>>>> 595a4c88
+  service<TService extends Common.Service = Common.Service>(uid: string): TService | undefined;
 
   /**
    * Getter for the Strapi controllers container
