--- conflicted
+++ resolved
@@ -1,10 +1,6 @@
 {
   "name": "@strapi/types",
-<<<<<<< HEAD
   "version": "5.0.0-beta.1",
-=======
-  "version": "4.21.1",
->>>>>>> 48f5eead
   "description": "Shared typescript types for Strapi internal use",
   "keywords": [
     "strapi"
@@ -50,44 +46,27 @@
     "@casl/ability": "6.5.0",
     "@koa/cors": "5.0.0",
     "@koa/router": "10.1.1",
-<<<<<<< HEAD
     "@strapi/database": "5.0.0-beta.1",
     "@strapi/logger": "5.0.0-beta.1",
     "@strapi/permissions": "5.0.0-beta.1",
     "@strapi/utils": "5.0.0-beta.1",
-=======
-    "@strapi/database": "4.21.1",
-    "@strapi/logger": "4.21.1",
-    "@strapi/permissions": "4.21.1",
-    "@strapi/utils": "4.21.1",
->>>>>>> 48f5eead
     "commander": "8.3.0",
     "koa": "2.13.4",
     "node-schedule": "2.1.0",
     "typedoc": "0.25.10"
   },
   "devDependencies": {
-<<<<<<< HEAD
     "@strapi/pack-up": "5.0.0-beta.1",
-=======
-    "@strapi/pack-up": "4.21.1",
->>>>>>> 48f5eead
     "@strapi/ts-zen": "^0.2.0",
     "@types/jest": "29.5.2",
     "@types/koa": "2.13.4",
     "@types/koa__router": "12.0.0",
     "@types/node-schedule": "2.1.0",
-<<<<<<< HEAD
     "eslint-config-custom": "5.0.0-beta.1",
     "lodash": "4.17.21",
     "tsconfig": "5.0.0-beta.1",
     "typescript": "5.3.2",
     "undici": "5.27.2"
-=======
-    "eslint-config-custom": "4.21.1",
-    "tsconfig": "4.21.1",
-    "typescript": "5.2.2"
->>>>>>> 48f5eead
   },
   "engines": {
     "node": ">=18.0.0 <=20.x.x",
