import type * as UID from '../../uid';

import type * as Params from './params/document-engine';
import type * as Result from './result/document-engine';

export type ID = string;

<<<<<<< HEAD
export type UploadFile = (
  uid: UID.Schema,
  entity: Record<string, unknown>,
  files: Record<string, unknown>
) => Promise<void>;

=======
>>>>>>> 651a6b8d
export interface DocumentEngine {
  findMany<
    TContentTypeUID extends UID.ContentType,
    TParams extends Params.FindMany<TContentTypeUID>
  >(
    uid: TContentTypeUID,
    params?: TParams
  ): Result.FindMany<TContentTypeUID, TParams>;

  findFirst<
    TContentTypeUID extends UID.ContentType,
    TParams extends Params.FindFirst<TContentTypeUID>
  >(
    uid: TContentTypeUID,
    params?: TParams
  ): Result.FindFirst<TContentTypeUID, TParams>;

  findOne<TContentTypeUID extends UID.ContentType, TParams extends Params.FindOne<TContentTypeUID>>(
    uid: TContentTypeUID,
    documentId: ID,
    params?: TParams
  ): Result.FindOne<TContentTypeUID, TParams>;

  delete<TContentTypeUID extends UID.ContentType, TParams extends Params.Delete<TContentTypeUID>>(
    uid: TContentTypeUID,
    documentId: ID,
    params?: TParams
<<<<<<< HEAD
  ): Result.Delete<TContentTypeUID, TParams>;

  deleteMany<
    TContentTypeUID extends UID.ContentType,
    TParams extends Params.DeleteMany<TContentTypeUID>
  >(
    uid: TContentTypeUID,
    params?: TParams
  ): Result.DeleteMany;
=======
  ): Result.Delete;
>>>>>>> 651a6b8d

  create<TContentTypeUID extends UID.ContentType, TParams extends Params.Create<TContentTypeUID>>(
    uid: TContentTypeUID,
    params: TParams
  ): Result.Create<TContentTypeUID, TParams>;

  clone<TContentTypeUID extends UID.ContentType, TParams extends Params.Clone<TContentTypeUID>>(
    uid: TContentTypeUID,
    documentId: ID,
    params?: TParams
  ): Result.Clone<TContentTypeUID, TParams>;

  update<TContentTypeUID extends UID.ContentType, TParams extends Params.Update<TContentTypeUID>>(
    uid: TContentTypeUID,
    documentId: ID,
    params?: TParams
  ): Result.Update<TContentTypeUID, TParams>;

  count<TContentTypeUID extends UID.ContentType, TParams extends Params.Count<TContentTypeUID>>(
    uid: TContentTypeUID,
    params?: TParams
  ): Result.Count;

  publish<TContentTypeUID extends UID.ContentType, TParams extends Params.Publish<TContentTypeUID>>(
    uid: TContentTypeUID,
    documentId: ID,
    params?: TParams
  ): Result.Publish<TContentTypeUID, TParams>;

  unpublish<
    TContentTypeUID extends UID.ContentType,
    TParams extends Params.Unpublish<TContentTypeUID>
  >(
    uid: TContentTypeUID,
    documentId: ID,
    params?: TParams
  ): Result.Unpublish<TContentTypeUID, TParams>;

  discardDraft<
    TContentTypeUID extends UID.ContentType,
    TParams extends Params.DiscardDraft<TContentTypeUID>
  >(
    uid: TContentTypeUID,
    documentId: ID,
    params?: TParams
  ): Result.DiscardDraft<TContentTypeUID, TParams>;

  // Entry utilities
  deleteEntry<TContentTypeUID extends Common.UID.ContentType>(
    uid: TContentTypeUID,
    entryId: number | string
  ): Promise<void>;
}<|MERGE_RESOLUTION|>--- conflicted
+++ resolved
@@ -1,19 +1,9 @@
 import type * as UID from '../../uid';
-
 import type * as Params from './params/document-engine';
 import type * as Result from './result/document-engine';
 
 export type ID = string;
 
-<<<<<<< HEAD
-export type UploadFile = (
-  uid: UID.Schema,
-  entity: Record<string, unknown>,
-  files: Record<string, unknown>
-) => Promise<void>;
-
-=======
->>>>>>> 651a6b8d
 export interface DocumentEngine {
   findMany<
     TContentTypeUID extends UID.ContentType,
@@ -41,19 +31,7 @@
     uid: TContentTypeUID,
     documentId: ID,
     params?: TParams
-<<<<<<< HEAD
-  ): Result.Delete<TContentTypeUID, TParams>;
-
-  deleteMany<
-    TContentTypeUID extends UID.ContentType,
-    TParams extends Params.DeleteMany<TContentTypeUID>
-  >(
-    uid: TContentTypeUID,
-    params?: TParams
-  ): Result.DeleteMany;
-=======
   ): Result.Delete;
->>>>>>> 651a6b8d
 
   create<TContentTypeUID extends UID.ContentType, TParams extends Params.Create<TContentTypeUID>>(
     uid: TContentTypeUID,
@@ -102,7 +80,7 @@
   ): Result.DiscardDraft<TContentTypeUID, TParams>;
 
   // Entry utilities
-  deleteEntry<TContentTypeUID extends Common.UID.ContentType>(
+  deleteEntry<TContentTypeUID extends UID.ContentType>(
     uid: TContentTypeUID,
     entryId: number | string
   ): Promise<void>;
