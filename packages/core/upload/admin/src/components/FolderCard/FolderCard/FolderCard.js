import React from 'react';
import PropTypes from 'prop-types';
import styled from 'styled-components';

import { pxToRem } from '@strapi/helper-plugin';
import { Box } from '@strapi/design-system/Box';
import { CardAction } from '@strapi/design-system/Card';
import { Stack } from '@strapi/design-system/Stack';
import Folder from '@strapi/icons/Folder';

import { FolderCardContext } from '../contexts/FolderCard';
import useId from '../hooks/useId';

const FauxClickWrapper = styled.button`
  height: 100%;
  left: 0;
  position: absolute;
  opacity: 0;
  top: 0;
  width: 100%;

  &:hover,
  &:focus {
    text-decoration: none;
  }
`;

const StyledFolder = styled(Folder)`
  path {
    fill: currentColor;
  }
`;

const CardActionDisplay = styled(Box)`
  display: none;
`;

const Card = styled(Box)`
  &:hover,
  &:focus-within {
    ${CardActionDisplay} {
      display: ${({ isCardActions }) => (isCardActions ? 'block' : '')};
    }
  }
`;

export const FolderCard = ({
  children,
  id,
  startAction,
  cardActions,
  ariaLabel,
  onClick,
  ...props
}) => {
  const generatedId = useId(id);

  return (
    <FolderCardContext.Provider value={{ id: generatedId }}>
      <Card position="relative" tabIndex={0} isCardActions={!!cardActions} {...props}>
        <FauxClickWrapper
          type="button"
          onClick={onClick}
          zIndex={1}
          tabIndex={-1}
          aria-label={ariaLabel}
          aria-hidden
        />

        <Stack
          hasRadius
          background="neutral0"
          shadow="tableShadow"
          paddingBottom={3}
          paddingLeft={4}
          paddingRight={4}
          paddingTop={3}
          spacing={3}
          horizontal
          cursor="pointer"
        >
          {startAction}

          <Box
            hasRadius
            background="secondary100"
            color="secondary500"
            paddingBottom={2}
            paddingLeft={3}
            paddingRight={3}
            paddingTop={2}
          >
            <StyledFolder width={pxToRem(20)} height={pxToRem(18)} />
          </Box>

          {children}

          <CardActionDisplay zIndex={3}>
            <CardAction right={4}>{cardActions}</CardAction>
          </CardActionDisplay>
        </Stack>
      </Card>
    </FolderCardContext.Provider>
  );
};

FolderCard.defaultProps = {
  id: undefined,
<<<<<<< HEAD
  startAction: null,
  cardActions: null,
=======
  cardActions: null,
  startAction: null,
>>>>>>> 1a811771
};

FolderCard.propTypes = {
  ariaLabel: PropTypes.string.isRequired,
  children: PropTypes.node.isRequired,
  id: PropTypes.string,
<<<<<<< HEAD
  onClick: PropTypes.func.isRequired,
=======
  onDoubleClick: PropTypes.func.isRequired,
>>>>>>> 1a811771
  startAction: PropTypes.element,
  cardActions: PropTypes.element,
};<|MERGE_RESOLUTION|>--- conflicted
+++ resolved
@@ -106,24 +106,15 @@
 
 FolderCard.defaultProps = {
   id: undefined,
-<<<<<<< HEAD
-  startAction: null,
-  cardActions: null,
-=======
   cardActions: null,
   startAction: null,
->>>>>>> 1a811771
 };
 
 FolderCard.propTypes = {
   ariaLabel: PropTypes.string.isRequired,
   children: PropTypes.node.isRequired,
   id: PropTypes.string,
-<<<<<<< HEAD
   onClick: PropTypes.func.isRequired,
-=======
-  onDoubleClick: PropTypes.func.isRequired,
->>>>>>> 1a811771
   startAction: PropTypes.element,
   cardActions: PropTypes.element,
 };