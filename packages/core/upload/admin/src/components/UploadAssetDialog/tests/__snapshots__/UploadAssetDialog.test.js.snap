--- conflicted
+++ resolved
@@ -1146,8 +1146,7 @@
   fill: #666687;
 }
 
-<<<<<<< HEAD
-.c0 {
+.c1 {
   position: fixed;
   z-index: 4;
   inset: 0;
@@ -1167,40 +1166,37 @@
   justify-content: center;
 }
 
-.c3 {
+.c4 {
   width: 51.875rem;
 }
 
-.c5 {
+.c6 {
   border-radius: 4px 4px 0 0;
   border-bottom: 1px solid #eaeaef;
 }
 
-.c30 {
+.c31 {
   border-radius: 0 0 4px 4px;
   border-top: 1px solid #eaeaef;
 }
 
-.c31 > * + * {
+.c32 > * + * {
   margin-left: 8px;
 }
 
-.c17 {
+.c18 {
   border-bottom: 2px solid #4945ff;
 }
 
-.c15 {
+.c16 {
   border-bottom: 2px solid transparent;
 }
 
-.c13[aria-disabled='true'] {
+.c14[aria-disabled='true'] {
   cursor: not-allowed;
 }
 
-.c27 {
-=======
 .c28 {
->>>>>>> e62a89e8
   border: 1px solid #dcdce4;
   border-radius: 4px;
   padding-left: 16px;
@@ -1291,59 +1287,6 @@
   line-height: 1.43;
   color: #8e8ea9;
   opacity: 1;
-}
-
-<<<<<<< HEAD
-<div
-=======
-.c1 {
-  position: fixed;
-  z-index: 4;
-  inset: 0;
-  background: #32324d1F;
-  padding: 0 40px;
-  display: -webkit-box;
-  display: -webkit-flex;
-  display: -ms-flexbox;
-  display: flex;
-  -webkit-align-items: center;
-  -webkit-box-align: center;
-  -ms-flex-align: center;
-  align-items: center;
-  -webkit-box-pack: center;
-  -webkit-justify-content: center;
-  -ms-flex-pack: center;
-  justify-content: center;
-}
-
-.c4 {
-  width: 51.875rem;
-}
-
-.c6 {
-  border-radius: 4px 4px 0 0;
-  border-bottom: 1px solid #eaeaef;
-}
-
-.c31 {
-  border-radius: 0 0 4px 4px;
-  border-top: 1px solid #eaeaef;
-}
-
-.c32 > * + * {
-  margin-left: 8px;
-}
-
-.c18 {
-  border-bottom: 2px solid #4945ff;
-}
-
-.c16 {
-  border-bottom: 2px solid transparent;
-}
-
-.c14[aria-disabled='true'] {
-  cursor: not-allowed;
 }
 
 <body
@@ -1374,7 +1317,6 @@
     </div>
   </div>
   <div
->>>>>>> e62a89e8
     data-react-portal="true"
   >
     <div
