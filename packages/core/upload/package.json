--- conflicted
+++ resolved
@@ -42,19 +42,11 @@
     "watch": "pack-up watch"
   },
   "dependencies": {
-<<<<<<< HEAD
     "@strapi/design-system": "1.16.0",
-    "@strapi/helper-plugin": "4.20.3",
+    "@strapi/helper-plugin": "4.20.4",
     "@strapi/icons": "1.16.0",
-    "@strapi/provider-upload-local": "4.20.3",
-    "@strapi/utils": "4.20.3",
-=======
-    "@strapi/design-system": "1.15.0",
-    "@strapi/helper-plugin": "4.20.4",
-    "@strapi/icons": "1.15.0",
     "@strapi/provider-upload-local": "4.20.4",
     "@strapi/utils": "4.20.4",
->>>>>>> f37fdb46
     "axios": "1.6.0",
     "byte-size": "7.0.1",
     "cropperjs": "1.6.0",
