'use strict';

/**
 * Upload.js service
 *
 * @description: A set of functions similar to controller's actions to avoid code duplication.
 */

const fs = require('fs');
const path = require('path');
const crypto = require('crypto');
const util = require('util');
const _ = require('lodash');
const {
  nameToSlug,
  contentTypes: contentTypesUtils,
  sanitizeEntity,
  webhook: webhookUtils,
} = require('@strapi/utils');

const { MEDIA_UPDATE, MEDIA_CREATE, MEDIA_DELETE } = webhookUtils.webhookEvents;

const { bytesToKbytes } = require('../utils/file');

const { UPDATED_BY_ATTRIBUTE, CREATED_BY_ATTRIBUTE } = contentTypesUtils.constants;

const randomSuffix = () => crypto.randomBytes(5).toString('hex');

const generateFileName = name => {
  const baseName = nameToSlug(name, { separator: '_', lowercase: false });

  return `${baseName}_${randomSuffix()}`;
};

const sendMediaMetrics = data => {
  if (_.has(data, 'caption') && !_.isEmpty(data.caption)) {
    strapi.telemetry.send('didSaveMediaWithCaption');
  }

  if (_.has(data, 'alternativeText') && !_.isEmpty(data.alternativeText)) {
    strapi.telemetry.send('didSaveMediaWithAlternativeText');
  }
};

const combineFilters = params => {
  // FIXME: until we support boolean operators for querying we need to make mime_ncontains use AND instead of OR
  if (_.has(params, 'mime_ncontains') && Array.isArray(params.mime_ncontains)) {
    params._where = params.mime_ncontains.map(val => ({ mime_ncontains: val }));
    delete params.mime_ncontains;
  }
};

<<<<<<< HEAD
module.exports = ({ strapi }) => ({
=======
module.exports = {
  emitEvent(event, data) {
    const modelDef = strapi.getModel('file', 'upload');
    strapi.eventHub.emit(event, { media: sanitizeEntity(data, { model: modelDef }) });
  },

>>>>>>> 4d2b1823
  formatFileInfo({ filename, type, size }, fileInfo = {}, metas = {}) {
    const ext = path.extname(filename);
    const basename = path.basename(fileInfo.name || filename, ext);

    const usedName = fileInfo.name || filename;

    const entity = {
      name: usedName,
      alternativeText: fileInfo.alternativeText,
      caption: fileInfo.caption,
      hash: generateFileName(basename),
      ext,
      mime: type,
      size: bytesToKbytes(size),
    };

    const { refId, ref, source, field } = metas;

    if (refId && ref && field) {
      entity.related = [
        {
          refId,
          ref,
          source,
          field,
        },
      ];
    }

    if (metas.path) {
      entity.path = metas.path;
    }

    return entity;
  },

  async enhanceFile(file, fileInfo = {}, metas = {}) {
    let readBuffer;
    try {
      readBuffer = await util.promisify(fs.readFile)(file.path);
    } catch (e) {
      if (e.code === 'ERR_FS_FILE_TOO_LARGE') {
        throw strapi.errors.entityTooLarge('FileTooBig', {
          errors: [
            {
              id: 'Upload.status.sizeLimit',
              message: `${file.name} file is bigger than the limit size!`,
              values: { file: file.name },
            },
          ],
        });
      }
      throw e;
    }

    const { optimize } = strapi.plugins.upload.services['image-manipulation'];

    const { buffer, info } = await optimize(readBuffer);

    const formattedFile = this.formatFileInfo(
      {
        filename: file.name,
        type: file.type,
        size: file.size,
      },
      fileInfo,
      metas
    );

    return _.assign(formattedFile, info, {
      buffer,
    });
  },

  async upload({ data, files }, { user } = {}) {
    const { fileInfo, ...metas } = data;

    const fileArray = Array.isArray(files) ? files : [files];
    const fileInfoArray = Array.isArray(fileInfo) ? fileInfo : [fileInfo];

    const doUpload = async (file, fileInfo) => {
      const fileData = await this.enhanceFile(file, fileInfo, metas);

      return this.uploadFileAndPersist(fileData, { user });
    };

    return await Promise.all(
      fileArray.map((file, idx) => doUpload(file, fileInfoArray[idx] || {}))
    );
  },

  async uploadFileAndPersist(fileData, { user } = {}) {
    const config = strapi.plugins.upload.config;

    const {
      getDimensions,
      generateThumbnail,
      generateResponsiveFormats,
    } = strapi.plugins.upload.services['image-manipulation'];

    await strapi.plugins.upload.provider.upload(fileData);

    const thumbnailFile = await generateThumbnail(fileData);
    if (thumbnailFile) {
      await strapi.plugins.upload.provider.upload(thumbnailFile);
      delete thumbnailFile.buffer;
      _.set(fileData, 'formats.thumbnail', thumbnailFile);
    }

    const formats = await generateResponsiveFormats(fileData);
    if (Array.isArray(formats) && formats.length > 0) {
      for (const format of formats) {
        if (!format) continue;

        const { key, file } = format;

        await strapi.plugins.upload.provider.upload(file);
        delete file.buffer;

        _.set(fileData, ['formats', key], file);
      }
    }

    const { width, height } = await getDimensions(fileData.buffer);

    delete fileData.buffer;

    _.assign(fileData, {
      provider: config.provider,
      width,
      height,
    });

    return this.add(fileData, { user });
  },

  async updateFileInfo(id, { name, alternativeText, caption }, { user } = {}) {
    const dbFile = await this.findOne({ id });

    if (!dbFile) {
      throw strapi.errors.notFound('file not found');
    }

    const newInfos = {
      name: _.isNil(name) ? dbFile.name : name,
      alternativeText: _.isNil(alternativeText) ? dbFile.alternativeText : alternativeText,
      caption: _.isNil(caption) ? dbFile.caption : caption,
    };

    return this.update({ id }, newInfos, { user });
  },

  async replace(id, { data, file }, { user } = {}) {
    const config = strapi.plugins.upload.config;

    const {
      getDimensions,
      generateThumbnail,
      generateResponsiveFormats,
    } = strapi.plugins.upload.services['image-manipulation'];

    const dbFile = await this.findOne({ id });

    if (!dbFile) {
      throw strapi.errors.notFound('file not found');
    }

    const { fileInfo } = data;
    const fileData = await this.enhanceFile(file, fileInfo);

    // keep a constant hash
    _.assign(fileData, {
      hash: dbFile.hash,
      ext: dbFile.ext,
    });

    // execute delete function of the provider
    if (dbFile.provider === config.provider) {
      await strapi.plugins.upload.provider.delete(dbFile);

      if (dbFile.formats) {
        await Promise.all(
          Object.keys(dbFile.formats).map(key => {
            return strapi.plugins.upload.provider.delete(dbFile.formats[key]);
          })
        );
      }
    }

    await strapi.plugins.upload.provider.upload(fileData);

    // clear old formats
    _.set(fileData, 'formats', {});

    const thumbnailFile = await generateThumbnail(fileData);
    if (thumbnailFile) {
      await strapi.plugins.upload.provider.upload(thumbnailFile);
      delete thumbnailFile.buffer;
      _.set(fileData, 'formats.thumbnail', thumbnailFile);
    }

    const formats = await generateResponsiveFormats(fileData);
    if (Array.isArray(formats) && formats.length > 0) {
      for (const format of formats) {
        if (!format) continue;

        const { key, file } = format;

        await strapi.plugins.upload.provider.upload(file);
        delete file.buffer;

        _.set(fileData, ['formats', key], file);
      }
    }

    const { width, height } = await getDimensions(fileData.buffer);
    delete fileData.buffer;

    _.assign(fileData, {
      provider: config.provider,
      width,
      height,
    });

    return this.update({ id }, fileData, { user });
  },

  async update(params, values, { user } = {}) {
    const fileValues = { ...values };
    if (user) {
      fileValues[UPDATED_BY_ATTRIBUTE] = user.id;
    }
    sendMediaMetrics(fileValues);

    //
    const res = await strapi
      .query('plugins::upload.file')
      .update({ where: params, data: fileValues });

    this.emitEvent(MEDIA_UPDATE, res);

    return res;
  },

  async add(values, { user } = {}) {
    const fileValues = { ...values };
    if (user) {
      fileValues[UPDATED_BY_ATTRIBUTE] = user.id;
      fileValues[CREATED_BY_ATTRIBUTE] = user.id;
    }
    sendMediaMetrics(fileValues);

    const res = await strapi.query('plugins::upload.file').create({ data: fileValues });

    this.emitEvent(MEDIA_CREATE, res);

    return res;
  },

  findOne(params, populate) {
    return strapi.query('plugins::upload.file').findOne({ where: params, populate });
  },

  fetchAll(params, populate) {
    combineFilters(params);
    return strapi.query('plugins::upload.file').findMany({ ...params, populate });
  },

  // FIXME: to impl
  search(params, populate) {
    return strapi.query('plugins::upload.file').search({ ...params, populate });
  },

  // FIXME: to impl
  countSearch(params) {
    return strapi.query('plugins::upload.file').countSearch({ ...params });
  },

  count(params) {
    combineFilters(params);
    return strapi.query('plugins::upload.file').count({ ...params });
  },

  async remove(file) {
    const config = strapi.plugins.upload.config;

    // execute delete function of the provider
    if (file.provider === config.provider) {
      await strapi.plugins.upload.provider.delete(file);

      if (file.formats) {
        await Promise.all(
          Object.keys(file.formats).map(key => {
            return strapi.plugins.upload.provider.delete(file.formats[key]);
          })
        );
      }
    }

    const media = await strapi.query('plugins::upload.file').findOne({
      where: { id: file.id },
    });

    this.emitEvent(MEDIA_DELETE, media);

    return strapi.query('plugins::upload.file').delete({ where: { id: file.id } });
  },

  async uploadToEntity(params, files, source) {
    const { id, model, field } = params;

    const arr = Array.isArray(files) ? files : [files];
    const enhancedFiles = await Promise.all(
      arr.map(file => {
        return this.enhanceFile(
          file,
          {},
          {
            refId: id,
            ref: model,
            source,
            field,
          }
        );
      })
    );

    await Promise.all(enhancedFiles.map(file => this.uploadFileAndPersist(file)));
  },

  getSettings() {
    return strapi
      .store({
        type: 'plugin',
        name: 'upload',
        key: 'settings',
      })
      .get();
  },

  setSettings(value) {
    if (value.responsiveDimensions === true) {
      strapi.telemetry.send('didEnableResponsiveDimensions');
    } else {
      strapi.telemetry.send('didDisableResponsiveDimensions');
    }

    return strapi
      .store({
        type: 'plugin',
        name: 'upload',
        key: 'settings',
      })
      .set({ value });
  },
});<|MERGE_RESOLUTION|>--- conflicted
+++ resolved
@@ -50,16 +50,12 @@
   }
 };
 
-<<<<<<< HEAD
 module.exports = ({ strapi }) => ({
-=======
-module.exports = {
   emitEvent(event, data) {
     const modelDef = strapi.getModel('file', 'upload');
     strapi.eventHub.emit(event, { media: sanitizeEntity(data, { model: modelDef }) });
   },
 
->>>>>>> 4d2b1823
   formatFileInfo({ filename, type, size }, fileInfo = {}, metas = {}) {
     const ext = path.extname(filename);
     const basename = path.basename(fileInfo.name || filename, ext);
