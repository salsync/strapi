/* eslint-disable max-classes-per-file */

/**
 * Converts the standard Strapi REST query params to a more usable format for querying
 * You can read more here: https://docs.strapi.io/developer-docs/latest/developer-resources/database-apis-reference/rest-api.html#filters
 */

import {
  isNil,
  toNumber,
  isInteger,
  isEmpty,
  isObject,
  cloneDeep,
  get,
  mergeAll,
  isArray,
  isString,
} from 'lodash/fp';
import _ from 'lodash';

import parseType from './parse-type';
import { PaginationError } from './errors';
<<<<<<< HEAD
import * as contentTypesUtils from './content-types';
import { isDynamicZoneAttribute, isMorphToRelationalAttribute } from './content-types';
import { Model } from './types';
import { isOperator } from './operators';

const { PUBLISHED_AT_ATTRIBUTE } = contentTypesUtils.constants;
=======
import { isDynamicZoneAttribute, isMorphToRelationalAttribute, constants } from './content-types';
import { Model } from './types';
import { isOperator } from './operators';

const { ID_ATTRIBUTE, DOC_ID_ATTRIBUTE } = constants;
>>>>>>> fae62f5d

type SortOrder = 'asc' | 'desc';

export interface SortMap {
  [key: string]: SortOrder | SortMap;
}

export interface SortParamsObject {
  [key: string]: SortOrder | SortParamsObject;
}
type SortParams = string | string[] | SortParamsObject | SortParamsObject[];
type FieldsParams = string | string[];

type FiltersParams = unknown;

export interface PopulateAttributesParams {
  [key: string]: boolean | PopulateObjectParams;
}
export interface PopulateObjectParams {
  sort?: SortParams;
  fields?: FieldsParams;
  filters?: FiltersParams;
  populate?: string | string[] | PopulateAttributesParams;
  on?: PopulateAttributesParams;
  count?: boolean;
  ordering?: unknown;
  _q?: string;
  limit?: number | string;
  start?: number | string;
  page?: number | string;
  pageSize?: number | string;
}

type PopulateParams = string | string[] | PopulateAttributesParams;

export interface Params {
  sort?: SortParams;
  fields?: FieldsParams;
  filters?: FiltersParams;
  populate?: PopulateParams;
  count?: boolean;
  ordering?: unknown;
  _q?: string;
  limit?: number | string;
  start?: number | string;
  page?: number | string;
  pageSize?: number | string;
<<<<<<< HEAD
  // TODO V5: Remove this
  publicationState?: 'live' | 'preview';
  status?: 'draft' | 'published';
=======
>>>>>>> fae62f5d
}

type FiltersQuery = (options: { meta: Model }) => WhereQuery | undefined;
type OrderByQuery = SortMap | SortMap[];
type SelectQuery = string | string[];
export interface WhereQuery {
  [key: string]: any;
}

type PopulateQuery =
  | boolean
  | string[]
  | {
      [key: string]: PopulateQuery;
    };

export interface Query {
  orderBy?: OrderByQuery;
  select?: SelectQuery;
  where?: WhereQuery;
  // NOTE: those are internal DB filters do not modify
  filters?: FiltersQuery;
  populate?: PopulateQuery;
  count?: boolean;
  ordering?: unknown;
  _q?: string;
  limit?: number;
  offset?: number;
  page?: number;
  pageSize?: number;
}

class InvalidOrderError extends Error {
  constructor() {
    super();
    this.message = 'Invalid order. order can only be one of asc|desc|ASC|DESC';
  }
}
class InvalidSortError extends Error {
  constructor() {
    super();
    this.message =
      'Invalid sort parameter. Expected a string, an array of strings, a sort object or an array of sort objects';
  }
}

function validateOrder(order: string): asserts order is SortOrder {
  if (!isString(order) || !['asc', 'desc'].includes(order.toLocaleLowerCase())) {
    throw new InvalidOrderError();
  }
}

const convertCountQueryParams = (countQuery: unknown): boolean => {
  return parseType({ type: 'boolean', value: countQuery });
};

const convertOrderingQueryParams = (ordering: unknown) => {
  return ordering;
};

const isPlainObject = (value: unknown): value is Record<string, unknown> => _.isPlainObject(value);
const isStringArray = (value: unknown): value is string[] =>
  isArray(value) && value.every(isString);

/**
 * Sort query parser
 */
const convertSortQueryParams = (sortQuery: SortParams): OrderByQuery => {
  if (typeof sortQuery === 'string') {
    return convertStringSortQueryParam(sortQuery);
  }

  if (isStringArray(sortQuery)) {
    return sortQuery.flatMap((sortValue: string) => convertStringSortQueryParam(sortValue));
  }

  if (Array.isArray(sortQuery)) {
    return sortQuery.map((sortValue) => convertNestedSortQueryParam(sortValue));
  }

  if (isPlainObject(sortQuery)) {
    return convertNestedSortQueryParam(sortQuery);
  }

  throw new InvalidSortError();
};

const convertStringSortQueryParam = (sortQuery: string): SortMap[] => {
  return sortQuery.split(',').map((value) => convertSingleSortQueryParam(value));
};

const convertSingleSortQueryParam = (sortQuery: string): SortMap => {
  if (!sortQuery) {
    return {};
  }

  if (!isString(sortQuery)) {
    throw new Error('Invalid sort query');
  }

  // split field and order param with default order to ascending
  const [field, order = 'asc'] = sortQuery.split(':');

  if (field.length === 0) {
    throw new Error('Field cannot be empty');
  }

  validateOrder(order);

  // TODO: field should be a valid path on an object model

  return _.set({}, field, order);
};

const convertNestedSortQueryParam = (sortQuery: SortParamsObject): SortMap => {
  const transformedSort: SortMap = {};
  for (const field of Object.keys(sortQuery)) {
    const order = sortQuery[field];

    // this is a deep sort
    if (isPlainObject(order)) {
      transformedSort[field] = convertNestedSortQueryParam(order);
    } else if (typeof order === 'string') {
      validateOrder(order);
      transformedSort[field] = order;
    } else {
      throw Error(`Invalid sort type expected object or string got ${typeof order}`);
    }
  }

  return transformedSort;
};

/**
 * Start query parser
 */
const convertStartQueryParams = (startQuery: unknown): number => {
  const startAsANumber = _.toNumber(startQuery);

  if (!_.isInteger(startAsANumber) || startAsANumber < 0) {
    throw new Error(`convertStartQueryParams expected a positive integer got ${startAsANumber}`);
  }

  return startAsANumber;
};

/**
 * Limit query parser
 */
const convertLimitQueryParams = (limitQuery: unknown): number | undefined => {
  const limitAsANumber = _.toNumber(limitQuery);

  if (!_.isInteger(limitAsANumber) || (limitAsANumber !== -1 && limitAsANumber < 0)) {
    throw new Error(`convertLimitQueryParams expected a positive integer got ${limitAsANumber}`);
  }

  if (limitAsANumber === -1) {
    return undefined;
  }

  return limitAsANumber;
};

const convertPageQueryParams = (page: unknown): number => {
  const pageVal = toNumber(page);

  if (!isInteger(pageVal) || pageVal <= 0) {
    throw new PaginationError(
      `Invalid 'page' parameter. Expected an integer > 0, received: ${page}`
    );
  }

  return pageVal;
};

const convertPageSizeQueryParams = (pageSize: unknown, page: unknown): number => {
  const pageSizeVal = toNumber(pageSize);

  if (!isInteger(pageSizeVal) || pageSizeVal <= 0) {
    throw new PaginationError(
      `Invalid 'pageSize' parameter. Expected an integer > 0, received: ${page}`
    );
  }

  return pageSizeVal;
};

const validatePaginationParams = (
  page: unknown,
  pageSize: unknown,
  start: unknown,
  limit: unknown
) => {
  const isPagePagination = !isNil(page) || !isNil(pageSize);
  const isOffsetPagination = !isNil(start) || !isNil(limit);

  if (isPagePagination && isOffsetPagination) {
    throw new PaginationError(
      'Invalid pagination attributes. You cannot use page and offset pagination in the same query'
    );
  }
};

class InvalidPopulateError extends Error {
  constructor() {
    super();
    this.message =
      'Invalid populate parameter. Expected a string, an array of strings, a populate object';
  }
}

// NOTE: we could support foo.* or foo.bar.* etc later on
const convertPopulateQueryParams = (
  populate: PopulateParams,
  schema?: Model,
  depth = 0
): PopulateQuery => {
  if (depth === 0 && populate === '*') {
    return true;
  }

  if (typeof populate === 'string') {
    return populate.split(',').map((value) => _.trim(value));
  }

  if (Array.isArray(populate)) {
    // map convert
    return _.uniq(
      populate.flatMap((value) => {
        if (typeof value !== 'string') {
          throw new InvalidPopulateError();
        }

        return value.split(',').map((value) => _.trim(value));
      })
    );
  }

  if (_.isPlainObject(populate)) {
    return convertPopulateObject(populate, schema);
  }

  throw new InvalidPopulateError();
};

const hasFragmentPopulateDefined = (
  populate: PopulateObjectParams
): populate is PopulateObjectParams & Required<Pick<PopulateObjectParams, 'on'>> => {
  return typeof populate === 'object' && 'on' in populate && !isNil(populate.on);
};

const convertPopulateObject = (populate: PopulateAttributesParams, schema?: Model) => {
  if (!schema) {
    return {};
  }

  const { attributes } = schema;

  return Object.entries(populate).reduce((acc, [key, subPopulate]) => {
    if (_.isBoolean(subPopulate)) {
      return { ...acc, [key]: subPopulate };
    }

    const attribute = attributes[key];

    if (!attribute) {
      return acc;
    }

    // Allow adding an 'on' strategy to populate queries for morphTo relations and dynamic zones
    const isAllowedAttributeForFragmentPopulate =
      isDynamicZoneAttribute(attribute) || isMorphToRelationalAttribute(attribute);

    if (isAllowedAttributeForFragmentPopulate && hasFragmentPopulateDefined(subPopulate)) {
      return {
        ...acc,
        [key]: {
          on: Object.entries(subPopulate.on).reduce(
            (acc, [type, typeSubPopulate]) => ({
              ...acc,
              [type]: convertNestedPopulate(typeSubPopulate, strapi.getModel(type)),
            }),
            {}
          ),
        },
      };
    }

    // TODO: This is a query's populate fallback for DynamicZone and is kept for legacy purpose.
    //       Removing it could break existing user queries but it should be removed in V5.
    if (isDynamicZoneAttribute(attribute)) {
      const populates = attribute.components
        .map((uid) => strapi.getModel(uid))
        .map((schema) => convertNestedPopulate(subPopulate, schema))
        .map((populate) => (populate === true ? {} : populate)) // cast boolean to empty object to avoid merging issues
        .filter((populate) => populate !== false);

      if (isEmpty(populates)) {
        return acc;
      }

      return {
        ...acc,
        [key]: mergeAll(populates),
      };
    }

    if (isMorphToRelationalAttribute(attribute)) {
      return { ...acc, [key]: convertNestedPopulate(subPopulate, undefined) };
    }

    // NOTE: Retrieve the target schema UID.
    // Only handles basic relations, medias and component since it's not possible
    // to populate with options for a dynamic zone or a polymorphic relation
    let targetSchemaUID;

    if (attribute.type === 'relation') {
      targetSchemaUID = attribute.target;
    } else if (attribute.type === 'component') {
      targetSchemaUID = attribute.component;
    } else if (attribute.type === 'media') {
      targetSchemaUID = 'plugin::upload.file';
    } else {
      return acc;
    }

    const targetSchema = strapi.getModel(targetSchemaUID);

    // ignore the sub-populate for the current key if there is no schema associated
    if (!targetSchema) {
      return acc;
    }

    const populateObject = convertNestedPopulate(subPopulate, targetSchema);

    if (!populateObject) {
      return acc;
    }

    return {
      ...acc,
      [key]: populateObject,
    };
  }, {});
};

const convertNestedPopulate = (subPopulate: boolean | PopulateObjectParams, schema?: Model) => {
  if (_.isString(subPopulate)) {
    return parseType({ type: 'boolean', value: subPopulate, forceCast: true });
  }

  if (_.isBoolean(subPopulate)) {
    return subPopulate;
  }

  if (!isPlainObject(subPopulate)) {
    throw new Error(`Invalid nested populate. Expected '*' or an object`);
  }

  const { sort, filters, fields, populate, count, ordering, page, pageSize, start, limit } =
    subPopulate as PopulateObjectParams;

  const query: Query = {};

  if (sort) {
    query.orderBy = convertSortQueryParams(sort);
  }

  if (filters) {
    query.where = convertFiltersQueryParams(filters, schema);
  }

  if (fields) {
    query.select = convertFieldsQueryParams(fields);
  }

  if (populate) {
    query.populate = convertPopulateQueryParams(populate, schema);
  }

  if (count) {
    query.count = convertCountQueryParams(count);
  }

  if (ordering) {
    query.ordering = convertOrderingQueryParams(ordering);
  }

  validatePaginationParams(page, pageSize, start, limit);

  if (!isNil(page)) {
    query.page = convertPageQueryParams(page);
  }

  if (!isNil(pageSize)) {
    query.pageSize = convertPageSizeQueryParams(pageSize, page);
  }

  if (!isNil(start)) {
    query.offset = convertStartQueryParams(start);
  }

  if (!isNil(limit)) {
    query.limit = convertLimitQueryParams(limit);
  }

  return query;
};

// TODO: ensure field is valid in content types (will probably have to check strapi.contentTypes since it can be a string.path)
const convertFieldsQueryParams = (fields: FieldsParams, depth = 0): SelectQuery | undefined => {
  if (depth === 0 && fields === '*') {
    return undefined;
  }

  if (typeof fields === 'string') {
    const fieldsValues = fields.split(',').map((value) => _.trim(value));
    return _.uniq([ID_ATTRIBUTE, DOC_ID_ATTRIBUTE, ...fieldsValues]);
  }

  if (isStringArray(fields)) {
    // map convert
    const fieldsValues = fields
      .flatMap((value) => convertFieldsQueryParams(value, depth + 1))
      .filter((v) => !isNil(v)) as string[];

    return _.uniq([ID_ATTRIBUTE, DOC_ID_ATTRIBUTE, ...fieldsValues]);
  }

  throw new Error('Invalid fields parameter. Expected a string or an array of strings');
};

const isValidSchemaAttribute = (key: string, schema?: Model) => {
  if ([DOC_ID_ATTRIBUTE, ID_ATTRIBUTE].includes(key)) {
    return true;
  }

  if (!schema) {
    return false;
  }

  return Object.keys(schema.attributes).includes(key);
};

const convertFiltersQueryParams = (filters: FiltersParams, schema?: Model): WhereQuery => {
  // Filters need to be either an array or an object
  // Here we're only checking for 'object' type since typeof [] => object and typeof {} => object
  if (!isObject(filters)) {
    throw new Error('The filters parameter must be an object or an array');
  }

  // Don't mutate the original object
  const filtersCopy = cloneDeep(filters);

  return convertAndSanitizeFilters(filtersCopy, schema);
};

const convertAndSanitizeFilters = (filters: FiltersParams, schema?: Model): WhereQuery => {
  if (Array.isArray(filters)) {
    return (
      filters
        // Sanitize each filter
        .map((filter) => convertAndSanitizeFilters(filter, schema))
        // Filter out empty filters
        .filter((filter) => !isPlainObject(filter) || !isEmpty(filter))
    );
  }

  if (!isPlainObject(filters)) {
    return filters as WhereQuery;
  }

  const removeOperator = (operator: string) => delete filters[operator];

  // Here, `key` can either be an operator or an attribute name
  for (const [key, value] of Object.entries(filters)) {
    const attribute = get(key, schema?.attributes);
    const validKey = isOperator(key) || isValidSchemaAttribute(key, schema);

    if (!validKey) {
      removeOperator(key);
    }
    // Handle attributes
    else if (attribute) {
      // Relations
      if (attribute.type === 'relation') {
        filters[key] = convertAndSanitizeFilters(value, strapi.getModel(attribute.target));
      }

      // Components
      else if (attribute.type === 'component') {
        filters[key] = convertAndSanitizeFilters(value, strapi.getModel(attribute.component));
      }

      // Media
      else if (attribute.type === 'media') {
        filters[key] = convertAndSanitizeFilters(value, strapi.getModel('plugin::upload.file'));
      }

      // Dynamic Zones
      else if (attribute.type === 'dynamiczone') {
        removeOperator(key);
      }

      // Password attributes
      else if (attribute.type === 'password') {
        // Always remove password attributes from filters object
        removeOperator(key);
      }

      // Scalar attributes
      else {
        filters[key] = convertAndSanitizeFilters(value, schema);
      }
    }

    // Handle operators
    else if (['$null', '$notNull'].includes(key)) {
      filters[key] = parseType({ type: 'boolean', value: filters[key], forceCast: true });
    } else if (isObject(value)) {
      filters[key] = convertAndSanitizeFilters(value, schema);
    }

    // Remove empty objects & arrays
    if (isPlainObject(filters[key]) && isEmpty(filters[key])) {
      removeOperator(key);
    }
  }

  return filters;
};

const convertStatusParams = (status?: 'draft' | 'published', query: Query = {}) => {
  // NOTE: this is the query layer filters not the document/entity service filters
  query.filters = ({ meta }: { meta: Model }) => {
    const contentType = strapi.contentTypes[meta.uid];

    // Ignore if target model has disabled DP, as it doesn't make sense to filter by its status
    if (!contentType || !contentTypesUtils.hasDraftAndPublish(contentType)) {
      return {};
    }

    return { [PUBLISHED_AT_ATTRIBUTE]: { $null: status === 'draft' } };
  };
};

const transformParamsToQuery = (uid: string, params: Params): Query => {
  // NOTE: can be a CT, a Compo or nothing in the case of polymorphism (DZ & morph relations)
  const schema = strapi.getModel(uid);

  const query: Query = {};

  const { _q, sort, filters, fields, populate, page, pageSize, start, limit, status, ...rest } =
    params;

  if (!isNil(status)) {
    convertStatusParams(status, query);
  }

  if (!isNil(_q)) {
    query._q = _q;
  }

  if (!isNil(sort)) {
    query.orderBy = convertSortQueryParams(sort);
  }

  if (!isNil(filters)) {
    query.where = convertFiltersQueryParams(filters, schema);
  }

  if (!isNil(fields)) {
    query.select = convertFieldsQueryParams(fields);
  }

  if (!isNil(populate)) {
    query.populate = convertPopulateQueryParams(populate, schema);
  }

  validatePaginationParams(page, pageSize, start, limit);

  if (!isNil(page)) {
    query.page = convertPageQueryParams(page);
  }

  if (!isNil(pageSize)) {
    query.pageSize = convertPageSizeQueryParams(pageSize, page);
  }

  if (!isNil(start)) {
    query.offset = convertStartQueryParams(start);
  }

  if (!isNil(limit)) {
    query.limit = convertLimitQueryParams(limit);
  }

  return {
    ...rest,
    ...query,
  };
};

export default {
  convertSortQueryParams,
  convertStartQueryParams,
  convertLimitQueryParams,
  convertPopulateQueryParams,
  convertFiltersQueryParams,
  convertFieldsQueryParams,
  transformParamsToQuery,
};<|MERGE_RESOLUTION|>--- conflicted
+++ resolved
@@ -21,20 +21,16 @@
 
 import parseType from './parse-type';
 import { PaginationError } from './errors';
-<<<<<<< HEAD
-import * as contentTypesUtils from './content-types';
-import { isDynamicZoneAttribute, isMorphToRelationalAttribute } from './content-types';
+import {
+  isDynamicZoneAttribute,
+  isMorphToRelationalAttribute,
+  constants,
+  hasDraftAndPublish,
+} from './content-types';
 import { Model } from './types';
 import { isOperator } from './operators';
 
-const { PUBLISHED_AT_ATTRIBUTE } = contentTypesUtils.constants;
-=======
-import { isDynamicZoneAttribute, isMorphToRelationalAttribute, constants } from './content-types';
-import { Model } from './types';
-import { isOperator } from './operators';
-
-const { ID_ATTRIBUTE, DOC_ID_ATTRIBUTE } = constants;
->>>>>>> fae62f5d
+const { ID_ATTRIBUTE, DOC_ID_ATTRIBUTE, PUBLISHED_AT_ATTRIBUTE } = constants;
 
 type SortOrder = 'asc' | 'desc';
 
@@ -82,12 +78,7 @@
   start?: number | string;
   page?: number | string;
   pageSize?: number | string;
-<<<<<<< HEAD
-  // TODO V5: Remove this
-  publicationState?: 'live' | 'preview';
   status?: 'draft' | 'published';
-=======
->>>>>>> fae62f5d
 }
 
 type FiltersQuery = (options: { meta: Model }) => WhereQuery | undefined;
@@ -626,7 +617,7 @@
     const contentType = strapi.contentTypes[meta.uid];
 
     // Ignore if target model has disabled DP, as it doesn't make sense to filter by its status
-    if (!contentType || !contentTypesUtils.hasDraftAndPublish(contentType)) {
+    if (!contentType || !hasDraftAndPublish(contentType)) {
       return {};
     }
 
