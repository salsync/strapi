{
  "name": "@strapi/plugin-color-picker",
  "version": "4.20.3",
  "description": "Strapi maintained Custom Fields",
  "repository": {
    "type": "git",
    "url": "https://github.com/strapi/strapi.git",
    "directory": "packages/plugins/color-picker"
  },
  "license": "SEE LICENSE IN LICENSE",
  "author": {
    "name": "Strapi Solutions SAS",
    "email": "hi@strapi.io",
    "url": "https://strapi.io"
  },
  "maintainers": [
    {
      "name": "Strapi Solutions SAS",
      "email": "hi@strapi.io",
      "url": "https://strapi.io"
    }
  ],
  "exports": {
    "./strapi-admin": {
      "types": "./dist/admin/src/index.d.ts",
      "source": "./admin/src/index.ts",
      "import": "./dist/admin/index.mjs",
      "require": "./dist/admin/index.js",
      "default": "./dist/admin/index.js"
    },
    "./strapi-server": {
      "types": "./dist/server/src/index.d.ts",
      "source": "./server/src/index.ts",
      "import": "./dist/server/index.mjs",
      "require": "./dist/server/index.js",
      "default": "./dist/server/index.js"
    },
    "./package.json": "./package.json"
  },
  "files": [
    "dist/",
    "strapi-server.js"
  ],
  "scripts": {
    "build": "strapi plugin:build --force",
    "clean": "run -T rimraf ./dist",
    "lint": "run -T eslint .",
    "test:front": "run -T cross-env IS_EE=true jest --config ./jest.config.front.js",
    "test:front:ce": "run -T cross-env IS_EE=false jest --config ./jest.config.front.js",
    "test:front:watch": "run -T cross-env IS_EE=true jest --config ./jest.config.front.js --watchAll",
    "test:front:watch:ce": "run -T cross-env IS_EE=false jest --config ./jest.config.front.js --watchAll",
    "test:ts:front": "run -T tsc -p admin/tsconfig.json",
    "watch": "strapi plugin:watch"
  },
  "dependencies": {
    "@strapi/design-system": "1.16.0",
    "@strapi/helper-plugin": "4.20.3",
<<<<<<< HEAD
    "@strapi/icons": "1.15.0",
=======
    "@strapi/icons": "1.16.0",
    "prop-types": "^15.8.1",
>>>>>>> 0c3bbf61
    "react-colorful": "5.6.1",
    "react-intl": "6.4.1"
  },
  "devDependencies": {
    "@strapi/strapi": "4.20.3",
    "@testing-library/react": "14.0.0",
    "@testing-library/user-event": "14.4.3",
    "@types/styled-components": "5.1.32",
    "react": "^18.2.0",
    "react-dom": "^18.2.0",
    "react-router-dom": "6.21.1",
    "styled-components": "5.3.3",
    "typescript": "5.3.2"
  },
  "peerDependencies": {
    "@strapi/strapi": "^4.4.0",
    "react": "^17.0.0 || ^18.0.0",
    "react-dom": "^17.0.0 || ^18.0.0",
    "react-router-dom": "^6.0.0",
    "styled-components": "^5.2.1"
  },
  "engines": {
    "node": ">=18.0.0 <=20.x.x",
    "npm": ">=6.0.0"
  },
  "strapi": {
    "name": "color-picker",
    "description": "Color picker custom field",
    "kind": "plugin",
    "displayName": "Color Picker"
  }
}<|MERGE_RESOLUTION|>--- conflicted
+++ resolved
@@ -55,12 +55,7 @@
   "dependencies": {
     "@strapi/design-system": "1.16.0",
     "@strapi/helper-plugin": "4.20.3",
-<<<<<<< HEAD
-    "@strapi/icons": "1.15.0",
-=======
     "@strapi/icons": "1.16.0",
-    "prop-types": "^15.8.1",
->>>>>>> 0c3bbf61
     "react-colorful": "5.6.1",
     "react-intl": "6.4.1"
   },
