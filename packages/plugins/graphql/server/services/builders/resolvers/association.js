--- conflicted
+++ resolved
@@ -1,12 +1,11 @@
 'use strict';
 
-<<<<<<< HEAD
-const { ApplicationError } = require('@strapi/utils').errors;
-=======
 const { get } = require('lodash/fp');
 
-const { sanitize } = require('@strapi/utils');
->>>>>>> 6d23a0e2
+const utils = require('@strapi/utils');
+
+const { sanitize } = utils;
+const { ApplicationError } = utils.errors;
 
 module.exports = ({ strapi }) => {
   const { service: getGraphQLService } = strapi.plugin('graphql');
