// Jest Snapshot v1, https://goo.gl/fbAQLP

exports[`LocaleSelect shows an aria-busy element when loading the data 1`] = `
.c2 {
  font-size: 0.75rem;
  line-height: 1.33;
  font-weight: 600;
  color: #32324d;
}

.c5 {
  -webkit-flex: 1;
  -ms-flex: 1;
  flex: 1;
}

.c0 {
  -webkit-align-items: stretch;
  -webkit-box-align: stretch;
  -ms-flex-align: stretch;
  align-items: stretch;
  display: -webkit-box;
  display: -webkit-flex;
  display: -ms-flexbox;
  display: flex;
  -webkit-flex-direction: column;
  -ms-flex-direction: column;
  flex-direction: column;
  gap: 4px;
}

.c6 {
  -webkit-align-items: center;
  -webkit-box-align: center;
  -ms-flex-align: center;
  align-items: center;
  display: -webkit-box;
  display: -webkit-flex;
  display: -ms-flexbox;
  display: flex;
  -webkit-flex-direction: row;
  -ms-flex-direction: row;
  flex-direction: row;
  gap: 12px;
}

.c3 {
  display: -webkit-box;
  display: -webkit-flex;
  display: -ms-flexbox;
  display: flex;
  -webkit-align-items: center;
  -webkit-box-align: center;
  -ms-flex-align: center;
  align-items: center;
}

.c4 {
  position: relative;
  border: 1px solid #dcdce4;
  padding-right: 12px;
  padding-left: 12px;
  border-radius: 4px;
  background: #ffffff;
  overflow: hidden;
  display: -webkit-box;
  display: -webkit-flex;
  display: -ms-flexbox;
  display: flex;
  -webkit-align-items: center;
  -webkit-box-align: center;
  -ms-flex-align: center;
  align-items: center;
  -webkit-box-pack: justify;
  -webkit-justify-content: space-between;
  -ms-flex-pack: justify;
  justify-content: space-between;
  gap: 16px;
  min-height: 2.5rem;
  outline: none;
  box-shadow: 0;
  -webkit-transition-property: border-color,box-shadow,fill;
  transition-property: border-color,box-shadow,fill;
  -webkit-transition-duration: 0.2s;
  transition-duration: 0.2s;
}

.c4[data-disabled] {
  color: #666687;
  background: #eaeaef;
  cursor: not-allowed;
}

.c4:focus-visible {
  outline: none;
}

.c4:focus-within {
  border: 1px solid #4945ff;
  box-shadow: #4945ff 0px 0px 0px 2px;
}

.c7 {
  width: 100%;
  font-size: 0.875rem;
  color: #32324d;
  padding: 0;
  border: none;
  background-color: transparent;
}

.c7:focus-visible {
  outline: none;
}

.c7[aria-disabled='true'] {
  cursor: inherit;
}

.c8 > svg {
  width: 0.375rem;
}

.c8 > svg > path {
  fill: #666687;
}

.c8[aria-disabled='true'] {
  cursor: inherit;
}

.c9[data-state='checked'] .c1 {
  color: #4945ff;
  font-weight: bold;
}

.c9[data-highlighted] .c1 {
  color: #4945ff;
  font-weight: bold;
}

<div
  class=""
>
  <div
    class="c0"
  >
    <label
      class="c1 c2 c3"
<<<<<<< HEAD
      for="2"
=======
      for=":r0:"
>>>>>>> 4d76b58d
    >
      Locales
    </label>
    <div
      class="c4"
      tabindex="-1"
    >
      <span
        class="c5 c6"
      >
        <input
          aria-autocomplete="both"
<<<<<<< HEAD
          aria-busy="false"
          aria-controls="radix-0"
          aria-describedby="2-hint 2-error"
          aria-disabled="false"
          aria-expanded="false"
          aria-invalid="false"
=======
          aria-controls="radix-:r3:"
          aria-disabled="false"
          aria-expanded="false"
          aria-invalid="false"
          aria-labelledby=":r0:-hint :r0:-error"
>>>>>>> 4d76b58d
          aria-required="false"
          class="c7"
          data-placeholder=""
          data-state="closed"
<<<<<<< HEAD
          id="2"
=======
          id=":r0:"
>>>>>>> 4d76b58d
          placeholder="Select"
          role="combobox"
          type="text"
          value=""
        />
      </span>
      <span
        class="c6"
      >
        <button
          aria-controls="radix-:r3:"
          aria-disabled="false"
          aria-expanded="false"
          aria-hidden="true"
          class="c8"
          tabindex="-1"
          type="button"
        >
          <svg
            fill="none"
            height="1rem"
            viewBox="0 0 14 8"
            width="1rem"
            xmlns="http://www.w3.org/2000/svg"
          >
            <path
              clip-rule="evenodd"
              d="M14 .889a.86.86 0 0 1-.26.625L7.615 7.736A.834.834 0 0 1 7 8a.834.834 0 0 1-.615-.264L.26 1.514A.861.861 0 0 1 0 .889c0-.24.087-.45.26-.625A.834.834 0 0 1 .875 0h12.25c.237 0 .442.088.615.264a.86.86 0 0 1 .26.625Z"
              fill="#32324D"
              fill-rule="evenodd"
            />
          </svg>
        </button>
      </span>
    </div>
  </div>
</div>
`;<|MERGE_RESOLUTION|>--- conflicted
+++ resolved
@@ -147,11 +147,7 @@
   >
     <label
       class="c1 c2 c3"
-<<<<<<< HEAD
       for="2"
-=======
-      for=":r0:"
->>>>>>> 4d76b58d
     >
       Locales
     </label>
@@ -164,29 +160,17 @@
       >
         <input
           aria-autocomplete="both"
-<<<<<<< HEAD
           aria-busy="false"
           aria-controls="radix-0"
           aria-describedby="2-hint 2-error"
           aria-disabled="false"
           aria-expanded="false"
           aria-invalid="false"
-=======
-          aria-controls="radix-:r3:"
-          aria-disabled="false"
-          aria-expanded="false"
-          aria-invalid="false"
-          aria-labelledby=":r0:-hint :r0:-error"
->>>>>>> 4d76b58d
           aria-required="false"
           class="c7"
           data-placeholder=""
           data-state="closed"
-<<<<<<< HEAD
           id="2"
-=======
-          id=":r0:"
->>>>>>> 4d76b58d
           placeholder="Select"
           role="combobox"
           type="text"
