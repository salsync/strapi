{
  "name": "@strapi/plugin-i18n",
<<<<<<< HEAD
  "version": "5.0.0-beta.0",
=======
  "version": "4.21.0",
>>>>>>> d0bd7aa4
  "description": "This plugin enables to create, to read and to update content in different languages, both from the Admin Panel and from the API",
  "repository": {
    "type": "git",
    "url": "https://github.com/strapi/strapi.git",
    "directory": "packages/plugins/i18n"
  },
  "license": "SEE LICENSE IN LICENSE",
  "author": {
    "name": "Strapi Solutions SAS",
    "email": "hi@strapi.io",
    "url": "https://strapi.io"
  },
  "maintainers": [
    {
      "name": "Strapi Solutions SAS",
      "email": "hi@strapi.io",
      "url": "https://strapi.io"
    }
  ],
  "exports": {
    "./strapi-admin": {
      "types": "./dist/admin/src/index.d.ts",
      "source": "./admin/src/index.ts",
      "import": "./dist/admin/index.mjs",
      "require": "./dist/admin/index.js",
      "default": "./dist/admin/index.js"
    },
    "./strapi-server": {
      "types": "./dist/server/src/index.d.ts",
      "source": "./server/src/index.ts",
      "import": "./dist/server/index.mjs",
      "require": "./dist/server/index.js",
      "default": "./dist/server/index.js"
    },
    "./package.json": "./package.json"
  },
  "files": [
    "dist/",
    "strapi-server.js"
  ],
  "scripts": {
    "build": "pack-up build",
    "clean": "run -T rimraf ./dist",
    "lint": "run -T eslint .",
    "test:front": "run -T cross-env IS_EE=true jest --config ./jest.config.front.js",
    "test:ts:front": "run -T tsc -p admin/tsconfig.json",
    "test:unit": "run -T jest",
    "test:unit:watch": "run -T jest --watch",
    "watch": "pack-up watch"
  },
  "dependencies": {
    "@reduxjs/toolkit": "1.9.7",
    "@strapi/design-system": "1.16.0",
<<<<<<< HEAD
    "@strapi/icons": "1.16.0",
    "@strapi/utils": "5.0.0-beta.0",
    "axios": "1.6.8",
=======
    "@strapi/helper-plugin": "4.21.0",
    "@strapi/icons": "1.16.0",
    "@strapi/utils": "4.21.0",
    "axios": "1.6.0",
    "formik": "2.4.0",
    "immer": "9.0.19",
>>>>>>> d0bd7aa4
    "lodash": "4.17.21",
    "qs": "6.11.1",
    "react-intl": "6.6.2",
    "react-redux": "8.1.3",
    "yup": "0.32.9"
  },
  "devDependencies": {
<<<<<<< HEAD
    "@strapi/admin": "5.0.0-beta.0",
    "@strapi/admin-test-utils": "5.0.0-beta.0",
    "@strapi/pack-up": "5.0.0-beta.0",
    "@strapi/types": "5.0.0-beta.0",
=======
    "@strapi/admin-test-utils": "4.21.0",
    "@strapi/pack-up": "4.21.0",
    "@strapi/strapi": "4.21.0",
    "@strapi/types": "4.21.0",
>>>>>>> d0bd7aa4
    "@testing-library/react": "14.0.0",
    "@testing-library/user-event": "14.4.3",
    "msw": "1.3.0",
    "react": "^18.2.0",
    "react-dom": "^18.2.0",
    "react-query": "3.39.3",
    "react-router-dom": "6.22.3",
    "styled-components": "5.3.11"
  },
  "peerDependencies": {
    "@strapi/admin": "^4.19.0",
    "react": "^17.0.0 || ^18.0.0",
    "react-dom": "^17.0.0 || ^18.0.0",
    "react-router-dom": "^6.0.0",
    "styled-components": "^5.2.1"
  },
  "engines": {
    "node": ">=18.0.0 <=20.x.x",
    "npm": ">=6.0.0"
  },
  "strapi": {
    "displayName": "Internationalization",
    "name": "i18n",
    "description": "This plugin enables to create, to read and to update content in different languages, both from the Admin Panel and from the API.",
    "required": false,
    "kind": "plugin"
  }
}<|MERGE_RESOLUTION|>--- conflicted
+++ resolved
@@ -1,10 +1,6 @@
 {
   "name": "@strapi/plugin-i18n",
-<<<<<<< HEAD
   "version": "5.0.0-beta.0",
-=======
-  "version": "4.21.0",
->>>>>>> d0bd7aa4
   "description": "This plugin enables to create, to read and to update content in different languages, both from the Admin Panel and from the API",
   "repository": {
     "type": "git",
@@ -58,18 +54,9 @@
   "dependencies": {
     "@reduxjs/toolkit": "1.9.7",
     "@strapi/design-system": "1.16.0",
-<<<<<<< HEAD
     "@strapi/icons": "1.16.0",
     "@strapi/utils": "5.0.0-beta.0",
     "axios": "1.6.8",
-=======
-    "@strapi/helper-plugin": "4.21.0",
-    "@strapi/icons": "1.16.0",
-    "@strapi/utils": "4.21.0",
-    "axios": "1.6.0",
-    "formik": "2.4.0",
-    "immer": "9.0.19",
->>>>>>> d0bd7aa4
     "lodash": "4.17.21",
     "qs": "6.11.1",
     "react-intl": "6.6.2",
@@ -77,17 +64,10 @@
     "yup": "0.32.9"
   },
   "devDependencies": {
-<<<<<<< HEAD
     "@strapi/admin": "5.0.0-beta.0",
     "@strapi/admin-test-utils": "5.0.0-beta.0",
     "@strapi/pack-up": "5.0.0-beta.0",
     "@strapi/types": "5.0.0-beta.0",
-=======
-    "@strapi/admin-test-utils": "4.21.0",
-    "@strapi/pack-up": "4.21.0",
-    "@strapi/strapi": "4.21.0",
-    "@strapi/types": "4.21.0",
->>>>>>> d0bd7aa4
     "@testing-library/react": "14.0.0",
     "@testing-library/user-event": "14.4.3",
     "msw": "1.3.0",
@@ -98,7 +78,7 @@
     "styled-components": "5.3.11"
   },
   "peerDependencies": {
-    "@strapi/admin": "^4.19.0",
+    "@strapi/admin": "^5.0.0",
     "react": "^17.0.0 || ^18.0.0",
     "react-dom": "^17.0.0 || ^18.0.0",
     "react-router-dom": "^6.0.0",
