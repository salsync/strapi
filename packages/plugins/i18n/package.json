--- conflicted
+++ resolved
@@ -53,16 +53,9 @@
   },
   "dependencies": {
     "@reduxjs/toolkit": "1.9.7",
-<<<<<<< HEAD
-    "@strapi/design-system": "1.18.0",
-    "@strapi/icons": "1.18.0",
-    "@strapi/utils": "5.0.0-beta.4",
-=======
     "@strapi/design-system": "2.0.0-beta.2",
     "@strapi/icons": "2.0.0-beta.2",
     "@strapi/utils": "5.0.0-beta.5",
-    "axios": "1.6.8",
->>>>>>> 672727c8
     "lodash": "4.17.21",
     "qs": "6.11.1",
     "react-intl": "6.6.2",
