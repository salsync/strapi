--- conflicted
+++ resolved
@@ -55,12 +55,7 @@
     "@reduxjs/toolkit": "1.9.7",
     "@strapi/design-system": "2.0.0-beta.2",
     "@strapi/icons": "2.0.0-beta.2",
-<<<<<<< HEAD
-    "@strapi/utils": "5.0.0-beta.5",
-=======
     "@strapi/utils": "5.0.0-beta.6",
-    "axios": "1.6.8",
->>>>>>> 6c76c1b8
     "lodash": "4.17.21",
     "qs": "6.11.1",
     "react-intl": "6.6.2",
