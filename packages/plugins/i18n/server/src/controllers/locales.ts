--- conflicted
+++ resolved
@@ -1,10 +1,6 @@
 import * as utils from '@strapi/utils';
 import { pick } from 'lodash/fp';
-<<<<<<< HEAD
-import type { Core } from '@strapi/strapi';
-=======
-import type { Common } from '@strapi/types';
->>>>>>> b48f30b2
+import type { Core } from '@strapi/types';
 import { getService } from '../utils';
 import { validateCreateLocaleInput, validateUpdateLocaleInput } from '../validation/locales';
 import { formatLocale } from '../domain/locale';
