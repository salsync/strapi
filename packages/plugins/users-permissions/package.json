--- conflicted
+++ resolved
@@ -29,17 +29,10 @@
     "lint": "run -T eslint ."
   },
   "dependencies": {
-<<<<<<< HEAD
     "@strapi/design-system": "1.7.4",
-    "@strapi/helper-plugin": "4.10.2",
+    "@strapi/helper-plugin": "4.10.4",
     "@strapi/icons": "1.7.4",
-    "@strapi/utils": "4.10.2",
-=======
-    "@strapi/design-system": "1.7.3",
-    "@strapi/helper-plugin": "4.10.4",
-    "@strapi/icons": "1.7.3",
     "@strapi/utils": "4.10.4",
->>>>>>> 22d26447
     "bcryptjs": "2.4.3",
     "formik": "2.2.9",
     "grant-koa": "5.4.8",
