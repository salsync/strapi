{
  "name": "@strapi/plugin-users-permissions",
  "version": "4.20.4",
  "description": "Protect your API with a full-authentication process based on JWT",
  "repository": {
    "type": "git",
    "url": "git://github.com/strapi/strapi.git"
  },
  "license": "SEE LICENSE IN LICENSE",
  "author": {
    "name": "Strapi Solutions SAS",
    "email": "hi@strapi.io",
    "url": "https://strapi.io"
  },
  "maintainers": [
    {
      "name": "Strapi Solutions SAS",
      "email": "hi@strapi.io",
      "url": "https://strapi.io"
    }
  ],
  "exports": {
    "./strapi-admin": {
      "source": "./admin/src/index.js",
      "import": "./dist/admin/index.mjs",
      "require": "./dist/admin/index.js",
      "default": "./dist/admin/index.js"
    },
    "./strapi-server": {
      "source": "./strapi-server.js",
      "require": "./strapi-server.js",
      "default": "./strapi-server.js"
    },
    "./package.json": "./package.json"
  },
  "scripts": {
    "build": "pack-up build",
    "clean": "run -T rimraf dist",
    "lint": "run -T eslint .",
    "test:front": "run -T cross-env IS_EE=true jest --config ./jest.config.front.js",
    "test:front:ce": "run -T cross-env IS_EE=false jest --config ./jest.config.front.js",
    "test:front:watch": "run -T cross-env IS_EE=true jest --config ./jest.config.front.js --watchAll",
    "test:front:watch:ce": "run -T cross-env IS_EE=false jest --config ./jest.config.front.js --watchAll",
    "test:unit": "run -T jest",
    "test:unit:watch": "run -T jest --watch",
    "watch": "pack-up watch"
  },
  "dependencies": {
<<<<<<< HEAD
    "@strapi/design-system": "1.16.0",
    "@strapi/helper-plugin": "4.20.3",
    "@strapi/icons": "1.16.0",
    "@strapi/utils": "4.20.3",
=======
    "@strapi/design-system": "1.15.0",
    "@strapi/helper-plugin": "4.20.4",
    "@strapi/icons": "1.15.0",
    "@strapi/utils": "4.20.4",
>>>>>>> f37fdb46
    "bcryptjs": "2.4.3",
    "formik": "2.4.0",
    "grant-koa": "5.4.8",
    "immer": "9.0.19",
    "jsonwebtoken": "9.0.0",
    "jwk-to-pem": "2.0.5",
    "koa": "2.13.4",
    "koa2-ratelimit": "^1.1.2",
    "lodash": "4.17.21",
    "prop-types": "^15.8.1",
    "purest": "4.0.2",
    "react-intl": "6.4.1",
    "react-query": "3.39.3",
    "react-redux": "8.1.1",
    "url-join": "4.0.1",
    "yup": "0.32.9"
  },
  "devDependencies": {
    "@strapi/pack-up": "4.20.4",
    "@strapi/strapi": "4.20.4",
    "@testing-library/dom": "9.2.0",
    "@testing-library/react": "14.0.0",
    "@testing-library/user-event": "14.4.3",
    "msw": "1.3.0",
    "react": "^18.2.0",
    "react-dom": "^18.2.0",
    "react-router-dom": "5.3.4",
    "styled-components": "5.3.3"
  },
  "peerDependencies": {
    "@strapi/strapi": "^4.0.0",
    "react": "^17.0.0 || ^18.0.0",
    "react-dom": "^17.0.0 || ^18.0.0",
    "react-router-dom": "^5.2.0",
    "styled-components": "^5.2.1"
  },
  "engines": {
    "node": ">=18.0.0 <=20.x.x",
    "npm": ">=6.0.0"
  },
  "strapi": {
    "displayName": "Roles & Permissions",
    "name": "users-permissions",
    "description": "Protect your API with a full authentication process based on JWT. This plugin comes also with an ACL strategy that allows you to manage the permissions between the groups of users.",
    "required": true,
    "kind": "plugin"
  }
}<|MERGE_RESOLUTION|>--- conflicted
+++ resolved
@@ -46,17 +46,10 @@
     "watch": "pack-up watch"
   },
   "dependencies": {
-<<<<<<< HEAD
     "@strapi/design-system": "1.16.0",
-    "@strapi/helper-plugin": "4.20.3",
+    "@strapi/helper-plugin": "4.20.4",
     "@strapi/icons": "1.16.0",
-    "@strapi/utils": "4.20.3",
-=======
-    "@strapi/design-system": "1.15.0",
-    "@strapi/helper-plugin": "4.20.4",
-    "@strapi/icons": "1.15.0",
     "@strapi/utils": "4.20.4",
->>>>>>> f37fdb46
     "bcryptjs": "2.4.3",
     "formik": "2.4.0",
     "grant-koa": "5.4.8",
