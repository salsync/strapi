'use strict';

/**
 * User.js controller
 *
 * @description: A set of functions called "actions" for managing `User`.
 */

const _ = require('lodash');
const utils = require('@strapi/utils');
const { getService } = require('../utils');
const { validateCreateUserBody, validateUpdateUserBody } = require('./validation/user');

const { sanitize } = utils;
const { ApplicationError, ValidationError, NotFoundError } = utils.errors;

const sanitizeOutput = (user, ctx) => {
  const schema = strapi.getModel('plugin::users-permissions.user');
  const { auth } = ctx.state;

  return sanitize.contentAPI.output(user, schema, { auth });
};

module.exports = {
  /**
   * Create a/an user record.
   * @return {Object}
   */
  async create(ctx) {
    const advanced = await strapi
      .store({ type: 'plugin', name: 'users-permissions', key: 'advanced' })
      .get();

    await validateCreateUserBody(ctx.request.body);

    const { email, username, role } = ctx.request.body;

    const userWithSameUsername = await strapi
      .query('plugin::users-permissions.user')
      .findOne({ where: { username } });

    if (userWithSameUsername) {
      if (!email) throw new ApplicationError('Username already taken');
    }

    if (advanced.unique_email) {
      const userWithSameEmail = await strapi
        .query('plugin::users-permissions.user')
        .findOne({ where: { email: email.toLowerCase() } });

      if (userWithSameEmail) {
        throw new ApplicationError('Email already taken');
      }
    }

    const user = {
      ...ctx.request.body,
      provider: 'local',
    };

    user.email = _.toLower(user.email);

    if (!role) {
      const defaultRole = await strapi
        .query('plugin::users-permissions.role')
        .findOne({ where: { type: advanced.default_role } });

      user.role = defaultRole.id;
    }

    try {
      const data = await getService('user').add(user);
      const sanitizedData = await sanitizeOutput(data, ctx);

      ctx.created(sanitizedData);
    } catch (error) {
      throw new ApplicationError(error.message);
    }
  },

  /**
   * Update a/an user record.
   * @return {Object}
   */
  async update(ctx) {
    const advancedConfigs = await strapi
      .store({ type: 'plugin', name: 'users-permissions', key: 'advanced' })
      .get();

    const { id } = ctx.params;
    const { email, username, password } = ctx.request.body;

<<<<<<< HEAD
    const user = await getService('user').fetch({ id });
    if (!user) {
      throw new NotFoundError(`User with ${id} not existed`);
    }
=======
    const user = await getService('user').fetch(id);
>>>>>>> 3a10a119

    await validateUpdateUserBody(ctx.request.body);

    if (user.provider === 'local' && _.has(ctx.request.body, 'password') && !password) {
      throw new ValidationError('password.notNull');
    }

    if (_.has(ctx.request.body, 'username')) {
      const userWithSameUsername = await strapi
        .query('plugin::users-permissions.user')
        .findOne({ where: { username } });

      if (userWithSameUsername && userWithSameUsername.id != id) {
        throw new ApplicationError('Username already taken');
      }
    }

    if (_.has(ctx.request.body, 'email') && advancedConfigs.unique_email) {
      const userWithSameEmail = await strapi
        .query('plugin::users-permissions.user')
        .findOne({ where: { email: email.toLowerCase() } });

      if (userWithSameEmail && userWithSameEmail.id != id) {
        throw new ApplicationError('Email already taken');
      }
      ctx.request.body.email = ctx.request.body.email.toLowerCase();
    }

    let updateData = {
      ...ctx.request.body,
    };

    const data = await getService('user').edit(user.id, updateData);
    const sanitizedData = await sanitizeOutput(data, ctx);

    ctx.send(sanitizedData);
  },

  /**
   * Retrieve user records.
   * @return {Object|Array}
   */
  async find(ctx) {
    const users = await getService('user').fetchAll(ctx.query);

    ctx.body = await Promise.all(users.map(user => sanitizeOutput(user, ctx)));
  },

  /**
   * Retrieve a user record.
   * @return {Object}
   */
  async findOne(ctx) {
    const { id } = ctx.params;
    const { query } = ctx;

    let data = await getService('user').fetch(id, query);

    if (data) {
      data = await sanitizeOutput(data, ctx);
    }

    ctx.body = data;
  },

  /**
   * Retrieve user count.
   * @return {Number}
   */
  async count(ctx) {
    ctx.body = await getService('user').count(ctx.query);
  },

  /**
   * Destroy a/an user record.
   * @return {Object}
   */
  async destroy(ctx) {
    const { id } = ctx.params;

    const data = await getService('user').remove({ id });
    const sanitizedUser = await sanitizeOutput(data, ctx);

    ctx.send(sanitizedUser);
  },

  /**
   * Retrieve authenticated user.
   * @return {Object|Array}
   */
  async me(ctx) {
    const user = ctx.state.user;

    if (!user) {
      return ctx.unauthorized();
    }

    ctx.body = await sanitizeOutput(user, ctx);
  },
};<|MERGE_RESOLUTION|>--- conflicted
+++ resolved
@@ -90,14 +90,11 @@
     const { id } = ctx.params;
     const { email, username, password } = ctx.request.body;
 
-<<<<<<< HEAD
-    const user = await getService('user').fetch({ id });
+    const user = await getService('user').fetch(id);
     if (!user) {
-      throw new NotFoundError(`User with ${id} not existed`);
+      throw new NotFoundError(`User not found`);
     }
-=======
-    const user = await getService('user').fetch(id);
->>>>>>> 3a10a119
+    
 
     await validateUpdateUserBody(ctx.request.body);
 
