/**
 *
 * App.js
 *
 * This component is the skeleton around the actual pages, and should only
 * contain code that should be seen on all pages. (e.g. navigation bar)
 *
 * NOTE: while this component should technically be a stateless functional
 * component (SFC), hot reloading does not currently support SFCs. If hot
 * reloading is not a neccessity for you then you can refactor it and remove
 * the linting exception.
 */

import React, { useEffect, useRef, useState, useMemo } from 'react';
import PropTypes from 'prop-types';
import { Switch, Route } from 'react-router-dom';
import { connect } from 'react-redux';
import { bindActionCreators, compose } from 'redux';
import { LoadingIndicatorPage, auth, request } from 'strapi-helper-plugin';
import { QueryClientProvider, QueryClient } from 'react-query';

import GlobalStyle from '../../components/GlobalStyle';
import Admin from '../Admin';
import AuthPage from '../AuthPage';
import NotFoundPage from '../NotFoundPage';
// eslint-disable-next-line import/no-cycle
import NotificationProvider from '../NotificationProvider';
import Theme from '../Theme';
import { Content, Wrapper } from './components';
import { getDataSucceeded } from './actions';
import NewNotification from '../NewNotification';
import PrivateRoute from '../PrivateRoute';
import routes from './utils/routes';
import { makeUniqueRoutes, createRoute } from '../SettingsPage/utils';
<<<<<<< HEAD

const queryClient = new QueryClient();
=======
>>>>>>> 469991f9

function App(props) {
  const getDataRef = useRef();
  const [{ isLoading, hasAdmin }, setState] = useState({ isLoading: true, hasAdmin: false });
  getDataRef.current = props.getDataSucceeded;

  const authRoutes = useMemo(() => {
    return makeUniqueRoutes(
      routes.map(({ to, Component, exact }) => createRoute(Component, to, exact))
    );
  }, []);

  useEffect(() => {
    const currentToken = auth.getToken();

    const renewToken = async () => {
      try {
        const {
          data: { token },
        } = await request('/admin/renew-token', {
          method: 'POST',
          body: { token: currentToken },
        });
        auth.updateToken(token);
      } catch (err) {
        // Refresh app
        auth.clearAppStorage();
        window.location.reload();
      }
    };

    if (currentToken) {
      renewToken();
    }
  }, []);

  useEffect(() => {
    const getData = async () => {
      try {
        const { data } = await request('/admin/init', { method: 'GET' });

        const { uuid } = data;

        if (uuid) {
          try {
            fetch('https://analytics.strapi.io/track', {
              method: 'POST',
              body: JSON.stringify({
                event: 'didInitializeAdministration',
                uuid,
              }),
              headers: {
                'Content-Type': 'application/json',
              },
            });
          } catch (e) {
            // Silent.
          }
        }

        getDataRef.current(data);
        setState({ isLoading: false, hasAdmin: data.hasAdmin });
      } catch (err) {
        strapi.notification.toggle({
          type: 'warning',
          message: { id: 'app.containers.App.notification.error.init' },
        });
      }
    };

    getData();
  }, []);

  const setHasAdmin = hasAdmin => setState(prev => ({ ...prev, hasAdmin }));

  if (isLoading) {
    return <LoadingIndicatorPage />;
  }

  return (
    <Theme>
      <Wrapper>
        <GlobalStyle />
<<<<<<< HEAD
        <QueryClientProvider client={queryClient}>
          <NotificationProvider />
          <NewNotification />
          <Content>
            <Switch>
              {authRoutes}
              <Route
                path="/auth/:authType"
                render={routerProps => <AuthPage {...routerProps} hasAdmin={hasAdmin} />}
                exact
              />
              <PrivateRoute path="/" component={Admin} />
              <Route path="" component={NotFoundPage} />
            </Switch>
          </Content>
        </QueryClientProvider>
=======
        <NotificationProvider />
        <NewNotification />
        <Content>
          <Switch>
            {authRoutes}
            <Route
              path="/auth/:authType"
              render={routerProps => (
                <AuthPage {...routerProps} setHasAdmin={setHasAdmin} hasAdmin={hasAdmin} />
              )}
              exact
            />
            <PrivateRoute path="/" component={Admin} />
            <Route path="" component={NotFoundPage} />
          </Switch>
        </Content>
>>>>>>> 469991f9
      </Wrapper>
    </Theme>
  );
}

App.propTypes = {
  getDataSucceeded: PropTypes.func.isRequired,
};

export function mapDispatchToProps(dispatch) {
  return bindActionCreators({ getDataSucceeded }, dispatch);
}

const withConnect = connect(null, mapDispatchToProps);

export default compose(withConnect)(App);
export { App };<|MERGE_RESOLUTION|>--- conflicted
+++ resolved
@@ -32,11 +32,8 @@
 import PrivateRoute from '../PrivateRoute';
 import routes from './utils/routes';
 import { makeUniqueRoutes, createRoute } from '../SettingsPage/utils';
-<<<<<<< HEAD
 
 const queryClient = new QueryClient();
-=======
->>>>>>> 469991f9
 
 function App(props) {
   const getDataRef = useRef();
@@ -120,7 +117,6 @@
     <Theme>
       <Wrapper>
         <GlobalStyle />
-<<<<<<< HEAD
         <QueryClientProvider client={queryClient}>
           <NotificationProvider />
           <NewNotification />
@@ -129,7 +125,9 @@
               {authRoutes}
               <Route
                 path="/auth/:authType"
-                render={routerProps => <AuthPage {...routerProps} hasAdmin={hasAdmin} />}
+                render={routerProps => (
+                  <AuthPage {...routerProps} setHasAdmin={setHasAdmin} hasAdmin={hasAdmin} />
+                )}
                 exact
               />
               <PrivateRoute path="/" component={Admin} />
@@ -137,24 +135,6 @@
             </Switch>
           </Content>
         </QueryClientProvider>
-=======
-        <NotificationProvider />
-        <NewNotification />
-        <Content>
-          <Switch>
-            {authRoutes}
-            <Route
-              path="/auth/:authType"
-              render={routerProps => (
-                <AuthPage {...routerProps} setHasAdmin={setHasAdmin} hasAdmin={hasAdmin} />
-              )}
-              exact
-            />
-            <PrivateRoute path="/" component={Admin} />
-            <Route path="" component={NotFoundPage} />
-          </Switch>
-        </Content>
->>>>>>> 469991f9
       </Wrapper>
     </Theme>
   );
