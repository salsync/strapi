--- conflicted
+++ resolved
@@ -11,18 +11,13 @@
   "app.components.HomePage.button": "Create your first content type",
   "app.components.HomePage.feedback": "Feel free to ask questions or give us feedback by using one of the support channels below.",
 
-<<<<<<< HEAD
   "app.components.InputFile.newFile": "ADD NEW FILE",
   "app.components.InputFileDetails.details": "Details",
   "app.components.ImgPreview.hint": "Drag & drop your file into this area or {browse} for a file to upload",
   "app.components.ImgPreview.hint.browse": "browse",
-
-  "app.components.InstallPluginPage.helmet": "Install plugins",
-  "app.components.InstallPluginPage.title": "Install new plugins",
-=======
+  
   "app.components.InstallPluginPage.helmet": "Marketplace - Plugins",
   "app.components.InstallPluginPage.title": "Marketplace - Plugins",
->>>>>>> cba73114
   "app.components.InstallPluginPage.description": "Extend your app with no efforts",
   "app.components.InstallPluginPage.plugin.support-us.description": "Support us by buying the Strapi t-shirt. It will allow us to keep working on the project and try giving the best possible experience!",
   "app.components.InstallPluginPage.InputSearch.label": " ",
