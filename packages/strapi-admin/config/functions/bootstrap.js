'use strict';

const { merge } = require('lodash/fp');
const adminActions = require('../admin-actions');
const adminConditions = require('../admin-conditions');

const defaultAdminAuthSettings = {
  providers: {
    autoRegister: false,
    defaultRole: null,
  },
};

const registerPermissionActions = () => {
  const { actionProvider } = strapi.admin.services.permission;
  actionProvider.register(adminActions.actions);
};

const registerAdminConditions = () => {
  const { conditionProvider } = strapi.admin.services.permission;
  conditionProvider.registerMany(adminConditions.conditions);
};

const syncAuthSettings = async () => {
  const adminStore = await strapi.store({ type: 'core', environment: '', name: 'admin' });
<<<<<<< HEAD

  const adminAuthSettings = await adminStore.get({ key: 'auth' });
  const newAuthSettings = merge(defaultAdminAuthSettings, adminAuthSettings);

=======
  const adminAuthSettings = await adminStore.get({ key: 'auth' });
  const newAuthSettings = merge(defaultAdminAuthSettings, adminAuthSettings);

  const roleExists = await strapi.admin.services.role.exists({
    id: newAuthSettings.providers.defaultRole,
  });

  // Reset the default SSO role if it has been deleted manually
  if (!roleExists) {
    newAuthSettings.providers.defaultRole = null;
  }

>>>>>>> 469991f9
  await adminStore.set({ key: 'auth', value: newAuthSettings });
};

module.exports = async () => {
  registerAdminConditions();
  registerPermissionActions();
  await strapi.admin.services.permission.cleanPermissionInDatabase();
  await strapi.admin.services.permission.ensureBoundPermissionsInDatabase();
  await strapi.admin.services.user.migrateUsers();
  await strapi.admin.services.role.createRolesIfNoneExist();
  await strapi.admin.services.role.resetSuperAdminPermissions();
  await strapi.admin.services.role.displayWarningIfNoSuperAdmin();
  await strapi.admin.services.user.displayWarningIfUsersDontHaveRole();

  await syncAuthSettings();

  strapi.admin.destroy = () => {
    strapi.admin.services.permission.conditionProvider.clear();
    strapi.admin.services.permission.actionProvider.clear();
  };
};<|MERGE_RESOLUTION|>--- conflicted
+++ resolved
@@ -23,12 +23,6 @@
 
 const syncAuthSettings = async () => {
   const adminStore = await strapi.store({ type: 'core', environment: '', name: 'admin' });
-<<<<<<< HEAD
-
-  const adminAuthSettings = await adminStore.get({ key: 'auth' });
-  const newAuthSettings = merge(defaultAdminAuthSettings, adminAuthSettings);
-
-=======
   const adminAuthSettings = await adminStore.get({ key: 'auth' });
   const newAuthSettings = merge(defaultAdminAuthSettings, adminAuthSettings);
 
@@ -41,7 +35,6 @@
     newAuthSettings.providers.defaultRole = null;
   }
 
->>>>>>> 469991f9
   await adminStore.set({ key: 'auth', value: newAuthSettings });
 };
 
