--- conflicted
+++ resolved
@@ -1,10 +1,6 @@
 {
   "name": "strapi-admin",
-<<<<<<< HEAD
-  "version": "3.0.0-beta.11",
-=======
   "version": "3.0.0-beta.13",
->>>>>>> da5d02fb
   "description": "Strapi Admin",
   "repository": {
     "type": "git",
@@ -78,13 +74,8 @@
     "sanitize.css": "^4.1.0",
     "sass-loader": "^7.1.0",
     "shelljs": "^0.7.8",
-<<<<<<< HEAD
-    "strapi-helper-plugin": "3.0.0-beta.11",
-    "strapi-utils": "3.0.0-beta.11",
-=======
     "strapi-helper-plugin": "3.0.0-beta.13",
     "strapi-utils": "3.0.0-beta.13",
->>>>>>> da5d02fb
     "style-loader": "^0.23.1",
     "styled-components": "^4.2.0",
     "terser-webpack-plugin": "^1.2.3",
@@ -106,13 +97,8 @@
     }
   ],
   "engines": {
-<<<<<<< HEAD
-    "node": ">= 10.0.0",
-    "npm": ">= 6.0.0"
-=======
     "node": ">=10.0.0",
     "npm": ">=6.0.0"
->>>>>>> da5d02fb
   },
   "license": "MIT",
   "gitHead": "c85658a19b8fef0f3164c19693a45db305dc07a9",
