--- conflicted
+++ resolved
@@ -42,23 +42,13 @@
       template: 'README.md'
     },
 
-<<<<<<< HEAD
     // Empty admin directory.
     'admin': {
-=======
-    // Empty API directory.
-    'api': {
       folder: {}
     },
 
-    // Empty data directory.
-    'data': {
->>>>>>> a894c88e
-      folder: {}
-    },
-
-    // Empty node_modules directory.
-    'node_modules': {
+    // Empty API directory.
+    'api': {
       folder: {}
     },
 
@@ -75,6 +65,11 @@
     // Empty public directory.
     'public': {
       folder: {}
+    },
+
+    // Empty node_modules directory.
+    'node_modules': {
+      folder: {}
     }
   }
 };