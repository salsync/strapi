/**
 *
 * InputsIndex references all the input with errors available
 */

import React from 'react';
import PropTypes from 'prop-types';

// Design
<<<<<<< HEAD
import InputCheckboxWithErrors from 'components/InputCheckboxWithErrors';
=======
import InputEmailWithErrors from 'components/InputEmailWithErrors';
>>>>>>> efb9392a
import InputNumberWithErrors from 'components/InputNumberWithErrors';
import InputSelectWithErrors from 'components/InputSelectWithErrors';
import InputPasswordWithErrors from 'components/InputPasswordWithErrors';
import InputTextAreaWithErrors from 'components/InputTextAreaWithErrors';
import InputTextWithErrors from 'components/InputTextWithErrors';
import InputToggleWithErrors from 'components/InputToggleWithErrors';

const DefaultInputError = ({ type }) => <div>Your input type: <b>{type}</b> does not exist</div>

const inputs = {
<<<<<<< HEAD
  checkbox: InputCheckboxWithErrors,
=======
  email: InputEmailWithErrors,
>>>>>>> efb9392a
  number: InputNumberWithErrors,
  password: InputPasswordWithErrors,
  select: InputSelectWithErrors,
  string: InputTextWithErrors,
  text: InputTextWithErrors,
  textarea: InputTextAreaWithErrors,
  toggle: InputToggleWithErrors,
};

function InputsIndex(props) {
  const Input = inputs[props.type] ? inputs[props.type] : DefaultInputError;

  return <Input {...props} />;
}

InputsIndex.propTypes = {
  type: PropTypes.string.isRequired,
};

export default InputsIndex;
export {
<<<<<<< HEAD
  InputCheckboxWithErrors,
=======
  InputEmailWithErrors,
>>>>>>> efb9392a
  InputNumberWithErrors,
  InputPasswordWithErrors,
  InputSelectWithErrors,
  InputTextWithErrors,
  InputTextAreaWithErrors,
  InputToggleWithErrors,
};<|MERGE_RESOLUTION|>--- conflicted
+++ resolved
@@ -7,11 +7,8 @@
 import PropTypes from 'prop-types';
 
 // Design
-<<<<<<< HEAD
 import InputCheckboxWithErrors from 'components/InputCheckboxWithErrors';
-=======
 import InputEmailWithErrors from 'components/InputEmailWithErrors';
->>>>>>> efb9392a
 import InputNumberWithErrors from 'components/InputNumberWithErrors';
 import InputSelectWithErrors from 'components/InputSelectWithErrors';
 import InputPasswordWithErrors from 'components/InputPasswordWithErrors';
@@ -22,11 +19,8 @@
 const DefaultInputError = ({ type }) => <div>Your input type: <b>{type}</b> does not exist</div>
 
 const inputs = {
-<<<<<<< HEAD
   checkbox: InputCheckboxWithErrors,
-=======
   email: InputEmailWithErrors,
->>>>>>> efb9392a
   number: InputNumberWithErrors,
   password: InputPasswordWithErrors,
   select: InputSelectWithErrors,
@@ -48,11 +42,8 @@
 
 export default InputsIndex;
 export {
-<<<<<<< HEAD
   InputCheckboxWithErrors,
-=======
   InputEmailWithErrors,
->>>>>>> efb9392a
   InputNumberWithErrors,
   InputPasswordWithErrors,
   InputSelectWithErrors,
