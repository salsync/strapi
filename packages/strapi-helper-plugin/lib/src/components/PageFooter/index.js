/**
 *
 * PageFooter
 *
 */

import React from 'react';
import PropTypes from 'prop-types';
import cn from 'classnames';
import { get } from 'lodash';
import { FormattedMessage } from 'react-intl';

import GlobalPagination from 'components/GlobalPagination';

import styles from './styles.scss';

/* eslint-disable jsx-a11y/label-has-for */
<<<<<<< HEAD

=======
>>>>>>> 94dce344
function PageFooter(props) {
  return (
    <div className={cn('row', styles.pageFooter)} style={props.style}>
      <div className="col-md-6 col-lg-6">
        <form className="form-inline">
          <div className={styles.pageFooterSelectWrapper}>
            <select
              className={`form-control ${styles.select}`}
              id="params._limit"
              name="params._limit"
              onChange={(e) => {
                const target = {
                  name: 'params._limit',
                  value: parseInt(e.target.value, 10),
                };
                props.onChangeParams({ target });
              }}
              value={get(props, ['params', '_limit'], 10)}
            >
              {[10, 20, 50, 100].map((value) => <option value={value} key={value}>{value}</option>)}
            </select>
          </div>
          <label className={styles.pageFooterLabel} htmlFor="params._limit">
            <FormattedMessage id="components.PageFooter.select" />
          </label>
        </form>
      </div>
      <div className="col-md-6 col-lg-6">
        <GlobalPagination
          count={props.count}
          onChangeParams={props.onChangeParams}
          params={props.params}
        />
      </div>
    </div>
  );
}

PageFooter.defaultProps = {
  count: 1,
  onChangeParams: () => {},
  params: {
    currentPage: 1,
    _limit: 10,
  },
  style: {},
};

PageFooter.propTypes = {
  count: PropTypes.number,
  onChangeParams: PropTypes.func,
  params: PropTypes.object,
  style: PropTypes.object,
};

export default PageFooter;<|MERGE_RESOLUTION|>--- conflicted
+++ resolved
@@ -15,10 +15,6 @@
 import styles from './styles.scss';
 
 /* eslint-disable jsx-a11y/label-has-for */
-<<<<<<< HEAD
-
-=======
->>>>>>> 94dce344
 function PageFooter(props) {
   return (
     <div className={cn('row', styles.pageFooter)} style={props.style}>
