{
  "name": "strapi-helper-plugin",
  "version": "3.0.0-alpha.23.1",
  "description": "Helper for Strapi plugins development",
  "engines": {
    "node": ">= 10.0.0",
    "npm": ">= 6.0.0"
  },
  "author": {
    "email": "hi@strapi.io",
    "name": "Strapi team",
    "url": "http://strapi.io"
  },
  "maintainers": [
    {
      "name": "Strapi team",
      "email": "hi@strapi.io",
      "url": "http://strapi.io"
    }
  ],
  "license": "MIT",
  "scripts": {
    "prettier": "prettier --single-quote --trailing-comma es5 --write \"{lib,__{tests,mocks}__}/**/*.js\"",
    "test": "echo \"Error: no test specified\""
  },
  "pre-commit": [
    "lint:admin"
  ],
  "devDependencies": {
<<<<<<< HEAD
=======
    "plop": "^2.2.0"
  },
  "dependencies": {
>>>>>>> 9318041a
    "add-asset-html-webpack-plugin": "^2.1.2",
    "babel-cli": "6.26.0",
    "babel-core": "6.26.0",
    "babel-loader": "7.1.1",
    "babel-plugin-istanbul": "4.1.5",
    "babel-plugin-styled-components": "1.5.1",
    "babel-plugin-transform-es2015-destructuring": "6.23.0",
    "babel-plugin-transform-es2015-parameters": "6.24.1",
    "babel-plugin-transform-object-rest-spread": "6.26.0",
    "babel-plugin-transform-react-constant-elements": "6.23.0",
    "babel-plugin-transform-react-inline-elements": "6.22.0",
    "babel-plugin-transform-react-remove-prop-types": "0.4.18",
    "babel-preset-env": "1.6.1",
    "babel-preset-react": "6.24.1",
    "babel-preset-react-hmre": "1.1.1",
    "babel-preset-stage-0": "6.24.1",
    "chalk": "^2.1.0",
    "copy-webpack-plugin": "^4.3.1",
    "css-loader": "^0.28.5",
    "cross-env": "^5.0.5",
    "exports-loader": "^0.6.4",
    "extract-text-webpack-plugin": "^3.0.0",
    "express": "^4.15.4",
    "file-loader": "^0.11.2",
    "html-loader": "^0.5.1",
    "html-webpack-plugin": "^2.30.1",
    "image-webpack-loader": "^4.3.1",
    "lodash-webpack-plugin": "^0.11.4",
    "node-sass": "^4.5.3",
    "null-loader": "^0.1.1",
    "postcss-cssnext": "^2.11.0",
    "postcss-focus": "^2.0.0",
    "postcss-loader": "^2.0.6",
    "postcss-reporter": "^5.0.0",
    "postcss-smart-import": "^0.7.5",
    "precss": "^2.0.0",
    "prettier": "^1.5.3",
    "rimraf": "^2.6.1",
    "sass-loader": "^6.0.6",
    "shelljs": "^0.7.8",
    "style-loader": "^0.18.2",
    "url-loader": "^1.1.1",
    "webpack": "^3.5.5",
    "webpack-bundle-analyzer": "^2.9.0",
    "webpack-dev-middleware": "^1.12.0",
    "webpack-hot-middleware": "^2.18.2"
  },
  "dependencies": {
    "babel-polyfill": "6.26.0",
    "bootstrap": "^4.0.0-alpha.6",
    "classnames": "^2.2.5",
    "history": "^4.6.3",
    "immutable": "^3.8.2",
    "imports-loader": "^0.7.1",
    "invariant": "2.2.1",
    "json-loader": "^0.5.7",
    "lodash": "^4.17.5",
    "moment": "^2.16.0",
    "prop-types": "^15.5.10",
    "react": "^16.5.2",
    "react-copy-to-clipboard": "^5.0.1",
    "react-datetime": "^2.15.0",
    "react-dnd": "^5.0.0",
    "react-dnd-html5-backend": "^5.0.1",
    "react-dom": "^16.5.2",
    "react-helmet": "^5.1.3",
    "react-intl": "^2.7.0",
    "react-loadable": "^5.5.0",
    "react-redux": "^5.0.7",
    "react-router-dom": "^4.3.1",
    "react-router-redux": "^5.0.0-alpha.9",
    "react-transition-group": "^2.5.0",
    "reactstrap": "^5.0.0",
    "redux": "^4.0.0",
    "redux-immutable": "^4.0.0",
    "redux-saga": "^0.16.0",
    "reselect": "^3.0.1",
    "styled-components": "^3.2.6",
    "whatwg-fetch": "^2.0.3"
  }
}<|MERGE_RESOLUTION|>--- conflicted
+++ resolved
@@ -27,12 +27,6 @@
     "lint:admin"
   ],
   "devDependencies": {
-<<<<<<< HEAD
-=======
-    "plop": "^2.2.0"
-  },
-  "dependencies": {
->>>>>>> 9318041a
     "add-asset-html-webpack-plugin": "^2.1.2",
     "babel-cli": "6.26.0",
     "babel-core": "6.26.0",
@@ -63,6 +57,7 @@
     "lodash-webpack-plugin": "^0.11.4",
     "node-sass": "^4.5.3",
     "null-loader": "^0.1.1",
+    "plop": "^2.2.0",
     "postcss-cssnext": "^2.11.0",
     "postcss-focus": "^2.0.0",
     "postcss-loader": "^2.0.6",
