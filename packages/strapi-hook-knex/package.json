{
  "name": "strapi-hook-knex",
<<<<<<< HEAD
  "version": "3.0.0-alpha.26.1",
=======
  "version": "3.0.0-alpha.26.2",
>>>>>>> a0b6a7ce
  "description": "Knex hook for the Strapi framework",
  "homepage": "http://strapi.io",
  "keywords": [
    "hook",
    "knex",
    "migrations",
    "sql",
    "strapi",
    "transactions"
  ],
  "directories": {
    "lib": "./lib"
  },
  "main": "./lib",
  "dependencies": {
    "knex": "^0.16.3",
    "lodash": "^4.17.5"
  },
  "author": {
    "email": "hi@strapi.io",
    "name": "Strapi team",
    "url": "http://strapi.io"
  },
  "maintainers": [
    {
      "name": "Strapi team",
      "email": "hi@strapi.io",
      "url": "http://strapi.io"
    }
  ],
  "repository": {
    "type": "git",
    "url": "git://github.com/strapi/strapi.git"
  },
  "bugs": {
    "url": "https://github.com/strapi/strapi/issues"
  },
  "engines": {
    "node": ">= 10.0.0",
    "npm": ">= 6.0.0"
  },
  "license": "MIT",
  "scripts": {
    "test": "echo \"no tests yet\""
  },
  "gitHead": "c85658a19b8fef0f3164c19693a45db305dc07a9"
}<|MERGE_RESOLUTION|>--- conflicted
+++ resolved
@@ -1,10 +1,6 @@
 {
   "name": "strapi-hook-knex",
-<<<<<<< HEAD
-  "version": "3.0.0-alpha.26.1",
-=======
   "version": "3.0.0-alpha.26.2",
->>>>>>> a0b6a7ce
   "description": "Knex hook for the Strapi framework",
   "homepage": "http://strapi.io",
   "keywords": [
