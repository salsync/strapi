'use strict';

/**
 * Module dependencies
 */

// Public node modules.
const url = require('url');
const path = require('path');
const _ = require('lodash');
const mongoose = require('mongoose');
const Mongoose = mongoose.Mongoose;
const mongooseUtils = require('mongoose/lib/utils');

// Strapi helpers for models.
const { models: utilsModels }  = require('strapi-utils');


// Local helpers.
const utils = require('./utils/');

const relations = require('./relations');

/**
 * Mongoose hook
 */

/* eslint-disable prefer-template */
/* eslint-disable no-case-declarations */
/* eslint-disable no-const-assign */
/* eslint-disable no-unused-vars */
module.exports = function (strapi) {
  const hook = _.merge({

    /**
     * Default options
     */

    defaults: {
      defaultConnection: 'default',
      host: 'localhost',
      port: 27017,
      database: 'strapi',
      authenticationDatabase: '',
      ssl: false,
      debug: false
    },

    /**
     * Initialize the hook
     */

    initialize: cb =>
      _.forEach(_.pickBy(strapi.config.connections, {connector: 'strapi-hook-mongoose'}), async (connection, connectionName) => {
        const instance = new Mongoose();
        const { uri, host, port, username, password, database, srv } = _.defaults(connection.settings, strapi.config.hook.settings.mongoose);
        const uriOptions = uri ? url.parse(uri, true).query : {};
        const { authenticationDatabase, ssl, debug } = _.defaults(connection.options, uriOptions, strapi.config.hook.settings.mongoose);
        const isSrv = srv === true || srv === 'true';

        // Connect to mongo database
        const connectOptions = {};
        const options = {};

        if (!_.isEmpty(username)) {
          connectOptions.user = username;

          if (!_.isEmpty(password)) {
            connectOptions.pass = password;
          }
        }

        if (!_.isEmpty(authenticationDatabase)) {
          connectOptions.authSource = authenticationDatabase;
        }

        connectOptions.ssl = ssl === true || ssl === 'true';
        connectOptions.useNewUrlParser = true;
        connectOptions.dbName = database;

        options.debug = debug === true || debug === 'true';

        try {
          /* FIXME: for now, mongoose doesn't support srv auth except the way including user/pass in URI.
          * https://github.com/Automattic/mongoose/issues/6881 */
          await instance.connect(uri || `mongodb${isSrv ? '+srv' : ''}://${username}:${password}@${host}${ !isSrv ? ':' + port : '' }/`, connectOptions);
        } catch ({message}) {
          const errMsg = message.includes(`:${port}`) ? 'Make sure your MongoDB database is running...' : message;

          return cb(errMsg);
        }

<<<<<<< HEAD
        Object.keys(options).map(key => instance.set(key, options[key]));
=======
        try {
          // Require `config/functions/mongoose.js` file to customize connection.
          require(path.resolve(
            strapi.config.appPath,
            'config',
            'functions',
            'mongoose.js'
          ))(instance, connection);
        } catch (err) {
          // This is not an error if the file is not found.
        }

        Object.keys(options, key => instance.set(key, options[key]));
>>>>>>> 5a54581b

        const mountModels = (models, target, plugin = false) => {
          if (!target) return;

          const loadedAttributes = _.after(_.size(models), () => {
            _.forEach(models, (definition, model) => {
              try {
                let collection = strapi.config.hook.settings.mongoose.collections[mongooseUtils.toCollectionName(definition.globalName)];

                // Set the default values to model settings.
                _.defaults(definition, {
                  primaryKey: '_id'
                });

                // Initialize lifecycle callbacks.
                const preLifecycle = {
                  validate: 'beforeCreate',
                  findOneAndUpdate: 'beforeUpdate',
                  findOneAndRemove: 'beforeDestroy',
                  remove: 'beforeDestroy',
                  update: 'beforeUpdate',
                  find: 'beforeFetchAll',
                  findOne: 'beforeFetch',
                  save: 'beforeSave'
                };

                /*
                  Override populate path for polymorphic association.
                  It allows us to make Upload.find().populate('related')
                  instead of Upload.find().populate('related.item')
                */

                const morphAssociations = definition.associations.filter(association => association.nature.toLowerCase().indexOf('morph') !== -1);

                if (morphAssociations.length > 0) {
                  morphAssociations.forEach(association => {
                    Object.keys(preLifecycle)
                      .filter(key => key.indexOf('find') !== -1)
                      .forEach(key => {
                        collection.schema.pre(key,  function (next) {
                          if (this._mongooseOptions.populate && this._mongooseOptions.populate[association.alias]) {
                            if (association.nature === 'oneToManyMorph' || association.nature === 'manyToManyMorph') {
                              this._mongooseOptions.populate[association.alias].match = {
                                [`${association.via}.${association.filter}`]: association.alias,
                                [`${association.via}.kind`]: definition.globalId
                              };

                              // Select last related to an entity.
                              this._mongooseOptions.populate[association.alias].options = {
                                sort: '-createdAt'
                              };
                            } else {
                              this._mongooseOptions.populate[association.alias].path = `${association.alias}.ref`;
                            }
                          }
                          next();
                        });
                      });
                  });
                }

                _.forEach(preLifecycle, (fn, key) => {
                  if (_.isFunction(target[model.toLowerCase()][fn])) {
                    collection.schema.pre(key, function (next) {
                      target[model.toLowerCase()][fn](this).then(next).catch(err => strapi.log.error(err));
                    });
                  }
                });

                const postLifecycle = {
                  validate: 'afterCreate',
                  findOneAndRemove: 'afterDestroy',
                  remove: 'afterDestroy',
                  update: 'afterUpdate',
                  find: 'afterFetchAll',
                  findOne: 'afterFetch',
                  save: 'afterSave'
                };

                // Mongoose doesn't allow post 'remove' event on model.
                // See https://github.com/Automattic/mongoose/issues/3054
                _.forEach(postLifecycle, (fn, key) => {
                  if (_.isFunction(target[model.toLowerCase()][fn])) {
                    collection.schema.post(key, function (doc, next) {
                      target[model.toLowerCase()][fn](this, doc).then(next).catch(err =>  {
                        strapi.log.error(err);
                        next(err);
                      });
                    });
                  }
                });

                // Add virtual key to provide populate and reverse populate
                _.forEach(_.pickBy(definition.loadedModel, model => {
                  return model.type === 'virtual';
                }), (value, key) => {
                  collection.schema.virtual(key.replace('_v', ''), {
                    ref: value.ref,
                    localField: '_id',
                    foreignField: value.via,
                    justOne: value.justOne || false
                  });
                });

                collection.schema.set('timestamps', _.get(definition, 'options.timestamps') === true);
                collection.schema.set('minimize', _.get(definition, 'options.minimize', false) === true);

                collection.schema.options.toObject = collection.schema.options.toJSON = {
                  virtuals: true,
                  transform: function (doc, returned, opts) {
                    // Remover $numberDecimal nested property.
                    Object.keys(returned)
                      .filter(key => returned[key] instanceof mongoose.Types.Decimal128)
                      .forEach((key, index) => {
                        // Parse to float number.
                        returned[key] = parseFloat(returned[key].toString());
                      });

                    morphAssociations.forEach(association => {
                      if (Array.isArray(returned[association.alias]) && returned[association.alias].length > 0) {
                        // Reformat data by bypassing the many-to-many relationship.
                        switch (association.nature) {
                          case 'oneMorphToOne':
                            returned[association.alias] = returned[association.alias][0].ref;
                            break;
                          case 'manyMorphToMany':
                          case 'manyMorphToOne':

                            returned[association.alias] = returned[association.alias].map(obj => obj.ref);
                            break;
                          default:

                        }
                      }
                    });
                  }
                };

                // Instantiate model.
                const Model = instance.model(definition.globalId, collection.schema, definition.collectionName);

                if (!plugin) {
                  global[definition.globalName] = Model;
                }

                // Expose ORM functions through the `target` object.
                target[model] = _.assign(Model, target[model]);

                // Push attributes to be aware of model schema.
                target[model]._attributes = definition.attributes;
                target[model].updateRelations = relations.update;
              } catch (err) {
                strapi.log.error('Impossible to register the `' + model + '` model.');
                strapi.log.error(err);
                strapi.stop();
              }
            });
          });

          // Parse every authenticated model.
          _.forEach(models, (definition, model) => {
            definition.globalName = _.upperFirst(_.camelCase(definition.globalId));

            // Make sure the model has a connection.
            // If not, use the default connection.
            if (_.isEmpty(definition.connection)) {
              definition.connection = strapi.config.currentEnvironment.database.defaultConnection;
            }

            // Make sure this connection exists.
            if (!_.has(strapi.config.connections, definition.connection)) {
              strapi.log.error('The connection `' + definition.connection + '` specified in the `' + model + '` model does not exist.');
              strapi.stop();
            }

            // Add some informations about ORM & client connection
            definition.orm = 'mongoose';
            definition.client = _.get(strapi.config.connections[definition.connection], 'client');
            definition.associations = [];

            // Register the final model for Mongoose.
            definition.loadedModel = _.cloneDeep(definition.attributes);

            // Initialize the global variable with the
            // capitalized model name.
            if (!plugin) {
              global[definition.globalName] = {};
            }

            if (_.isEmpty(definition.attributes)) {
              // Generate empty schema
              _.set(strapi.config.hook.settings.mongoose, 'collections.' + mongooseUtils.toCollectionName(definition.globalName) + '.schema', new instance.Schema({}));

              return loadedAttributes();
            }

            // Call this callback function after we are done parsing
            // all attributes for relationships-- see below.
            const done = _.after(_.size(definition.attributes), () => {
              // Generate schema without virtual populate
              const schema = new instance.Schema(_.omitBy(definition.loadedModel, model => {
                return model.type === 'virtual';
              }));

              _.set(strapi.config.hook.settings.mongoose, 'collections.' + mongooseUtils.toCollectionName(definition.globalName) + '.schema', schema);

              loadedAttributes();
            });

            // Add every relationships to the loaded model for Bookshelf.
            // Basic attributes don't need this-- only relations.
            _.forEach(definition.attributes, (details, name) => {
              const verbose = _.get(utilsModels.getNature(details, name, undefined, model.toLowerCase()), 'verbose') || '';

              // Build associations key
              utilsModels.defineAssociations(model.toLowerCase(), definition, details, name);

              if (_.isEmpty(verbose)) {
                definition.loadedModel[name].type = utils(instance).convertType(details.type);
              }

              switch (verbose) {
                case 'hasOne': {
                  const ref = details.plugin ? strapi.plugins[details.plugin].models[details.model].globalId : strapi.models[details.model].globalId;

                  definition.loadedModel[name] = {
                    type: instance.Schema.Types.ObjectId,
                    ref
                  };
                  break;
                }
                case 'hasMany': {
                  const FK = _.find(definition.associations, {alias: name});
                  const ref = details.plugin ? strapi.plugins[details.plugin].models[details.collection].globalId : strapi.models[details.collection].globalId;

                  if (FK) {
                    definition.loadedModel[name] = {
                      type: 'virtual',
                      ref,
                      via: FK.via,
                      justOne: false
                    };

                    // Set this info to be able to see if this field is a real database's field.
                    details.isVirtual = true;
                  } else {
                    definition.loadedModel[name] = [{
                      type: instance.Schema.Types.ObjectId,
                      ref
                    }];
                  }
                  break;
                }
                case 'belongsTo': {
                  const FK = _.find(definition.associations, {alias: name});
                  const ref = details.plugin ? strapi.plugins[details.plugin].models[details.model].globalId : strapi.models[details.model].globalId;

                  if (FK && FK.nature !== 'oneToOne' && FK.nature !== 'manyToOne' && FK.nature !== 'oneWay' && FK.nature !== 'oneToMorph') {
                    definition.loadedModel[name] = {
                      type: 'virtual',
                      ref,
                      via: FK.via,
                      justOne: true
                    };

                    // Set this info to be able to see if this field is a real database's field.
                    details.isVirtual = true;
                  } else {
                    definition.loadedModel[name] = {
                      type: instance.Schema.Types.ObjectId,
                      ref
                    };
                  }

                  break;
                }
                case 'belongsToMany': {
                  const FK = _.find(definition.associations, {alias: name});
                  const ref = details.plugin ? strapi.plugins[details.plugin].models[details.collection].globalId : strapi.models[details.collection].globalId;

                  // One-side of the relationship has to be a virtual field to be bidirectional.
                  if ((FK && _.isUndefined(FK.via)) || details.dominant !== true) {
                    definition.loadedModel[name] = {
                      type: 'virtual',
                      ref,
                      via: FK.via
                    };

                    // Set this info to be able to see if this field is a real database's field.
                    details.isVirtual = true;
                  } else {
                    definition.loadedModel[name] = [{
                      type: instance.Schema.Types.ObjectId,
                      ref
                    }];
                  }
                  break;
                }
                case 'morphOne': {
                  const FK = _.find(definition.associations, {alias: name});
                  const ref = details.plugin ? strapi.plugins[details.plugin].models[details.model].globalId : strapi.models[details.model].globalId;

                  definition.loadedModel[name] = {
                    type: 'virtual',
                    ref,
                    via: `${FK.via}.ref`,
                    justOne: true
                  };

                  // Set this info to be able to see if this field is a real database's field.
                  details.isVirtual = true;
                  break;
                }
                case 'morphMany': {
                  const FK = _.find(definition.associations, {alias: name});
                  const ref = details.plugin ? strapi.plugins[details.plugin].models[details.collection].globalId : strapi.models[details.collection].globalId;

                  definition.loadedModel[name] = {
                    type: 'virtual',
                    ref,
                    via: `${FK.via}.ref`
                  };

                  // Set this info to be able to see if this field is a real database's field.
                  details.isVirtual = true;
                  break;
                }
                case 'belongsToMorph': {
                  definition.loadedModel[name] = {
                    kind: String,
                    [details.filter]: String,
                    ref: {
                      type: instance.Schema.Types.ObjectId,
                      refPath: `${name}.kind`
                    }
                  };
                  break;
                }
                case 'belongsToManyMorph': {
                  definition.loadedModel[name] = [{
                    kind: String,
                    [details.filter]: String,
                    ref: {
                      type: instance.Schema.Types.ObjectId,
                      refPath: `${name}.kind`
                    }
                  }];
                  break;
                }
                default:
                  break;
              }

              done();
            });
          });
        };

        // Mount `./api` models.
        mountModels(_.pickBy(strapi.models, { connection: connectionName }), strapi.models);

        // Mount `./plugins` models.
        _.forEach(strapi.plugins, (plugin, name) => {
          mountModels(_.pickBy(strapi.plugins[name].models, { connection: connectionName }), plugin.models, name);
        });

        cb();
      }),

    getQueryParams: (value, type, key) => {
      const result = {};

      switch (type) {
        case '=':
          result.key = `where.${key}`;
          result.value = value;
          break;
        case '_ne':
          result.key = `where.${key}.$ne`;
          result.value = value;
          break;
        case '_lt':
          result.key = `where.${key}.$lt`;
          result.value = value;
          break;
        case '_gt':
          result.key = `where.${key}.$gt`;
          result.value = value;
          break;
        case '_lte':
          result.key = `where.${key}.$lte`;
          result.value = value;
          break;
        case '_gte':
          result.key = `where.${key}.$gte`;
          result.value = value;
          break;
        case '_sort':
          result.key = 'sort';
          result.value = (_.toLower(value) === 'desc') ? '-' : '';
          result.value += key;
          break;
        case '_start':
          result.key = 'start';
          result.value = parseFloat(value);
          break;
        case '_limit':
          result.key = 'limit';
          result.value = parseFloat(value);
          break;
        case '_populate':
          result.key = `populate`;
          result.value = value;
          break;
        case '_contains':
          result.key = `where.${key}`;
          result.value = {
            $regex: value,
            $options: 'i',
          };
          break;
        case '_containss':
          result.key = `where.${key}.$regex`;
          result.value = value;
          break;
        case '_in':
          result.key = `where.${key}.$in`;
          result.value = value;
          break;
        default:
          result = undefined;
      }

      return result;
    }
  }, relations);

  return hook;
};<|MERGE_RESOLUTION|>--- conflicted
+++ resolved
@@ -90,9 +90,6 @@
           return cb(errMsg);
         }
 
-<<<<<<< HEAD
-        Object.keys(options).map(key => instance.set(key, options[key]));
-=======
         try {
           // Require `config/functions/mongoose.js` file to customize connection.
           require(path.resolve(
@@ -106,7 +103,6 @@
         }
 
         Object.keys(options, key => instance.set(key, options[key]));
->>>>>>> 5a54581b
 
         const mountModels = (models, target, plugin = false) => {
           if (!target) return;
