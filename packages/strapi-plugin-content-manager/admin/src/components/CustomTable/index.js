--- conflicted
+++ resolved
@@ -13,7 +13,7 @@
 import Row from './Row';
 
 const CustomTable = ({
-<<<<<<< HEAD
+  canCreate,
   canUpdate,
   canDelete,
   data,
@@ -25,17 +25,7 @@
   const { formatMessage } = useIntl();
   const { entriesToDelete, label, filters, _q } = useListView();
   const { emitEvent } = useGlobalContext();
-=======
-  canCreate,
-  canUpdate,
-  canDelete,
-  data,
-  headers,
-  isBulkable,
-  showLoader,
-}) => {
-  const { emitEvent, entriesToDelete, label, filters, _q } = useListView();
->>>>>>> f2f01a13
+
   const { pathname } = useLocation();
   const { push } = useHistory();
   const headers = useMemo(() => {
@@ -142,8 +132,8 @@
   );
 };
 
-<<<<<<< HEAD
 CustomTable.propTypes = {
+  canCreate: PropTypes.bool.isRequired,
   canDelete: PropTypes.bool.isRequired,
   canUpdate: PropTypes.bool.isRequired,
   data: PropTypes.array.isRequired,
@@ -151,26 +141,6 @@
   hasDraftAndPublish: PropTypes.bool.isRequired,
   isBulkable: PropTypes.bool.isRequired,
   showLoader: PropTypes.bool.isRequired,
-=======
-CustomTable.defaultProps = {
-  canCreate: false,
-  canDelete: false,
-  canUpdate: false,
-  data: [],
-  headers: [],
-  isBulkable: true,
-  showLoader: false,
-};
-
-CustomTable.propTypes = {
-  canCreate: PropTypes.bool,
-  canDelete: PropTypes.bool,
-  canUpdate: PropTypes.bool,
-  data: PropTypes.array,
-  headers: PropTypes.array,
-  isBulkable: PropTypes.bool,
-  showLoader: PropTypes.bool,
->>>>>>> f2f01a13
 };
 
 export default memo(CustomTable);