/* eslint-disable */
import React from 'react';
import styled, { css } from 'styled-components';
import { Carret } from '@buffetjs/icons';

const Table = styled.table`
  border-radius: 3px;
  border-collapse: initial;
  box-shadow: 0 2px 4px #e3e9f3;
  table-layout: fixed;
  margin-bottom: 0;

  tr,
  th,
  td {
    border: none;
    padding: 0;
  }

  th,
  td {
    padding: 0 25px;

    label {
      display: inline;
    }
  }
`;

const Thead = styled.thead`
  background: #f3f3f3;
  height: 43px;
  overflow: hidden;

  th {
    height: 43px;
    border: none !important;
    font-size: 1.3rem;
    vertical-align: middle !important;
    > span {
      position: relative;
      &.sortable {
        cursor: pointer;
      }
    }
  }
  ${({ isBulkable }) => {
    if (isBulkable) {
      return css`
        > tr {
          th:first-child {
            width: 50px;
          }
        }
      `;
    }
  }}
`;

const TableEmpty = styled.tr`
  width: 100%;
  height: 108px;
  background: #ffffff;

  td {
    height: 106px;
    line-height: 90px;
    font-size: 1.3rem;
    font-weight: 400;
    color: #333740;
    text-align: center;
    border-collapse: collapse;
    border-top: 1px solid #f1f1f2 !important;
  }
`;

const TableRow = styled.tr`
  height: 54px;
  background: #ffffff;

  &:hover {
    cursor: pointer;
    background: #f7f8f8;
  }

  td {
    height: 53px;
    font-size: 1.3rem;
    line-height: 1.8rem;
    font-weight: 400;
    color: #333740;
    vertical-align: middle;
    border-collapse: collapse;
    border-top: 1px solid #f1f1f2 !important;
  }
`;

<<<<<<< HEAD
const Arrow = styled(props => <Carret {...props} />)`
  margin-left: 5px;
  ${({ isUp }) =>
    isUp &&
    `
    transform: rotateZ(180deg);

  `}
=======
const Arrow = styled.span`
  &:after {
    content: '\f0d8';
    font-family: 'FontAwesome';
    font-size: 13px;
    font-weight: 600;
    position: absolute;
    top: 0px;
    right: -12px;
  }
  &.isAsc {
    &:after {
      transform: rotateZ(180deg);
    }
  }
>>>>>>> e2227921
`;

const Truncate = styled.div``;

const Truncated = styled.p`
  overflow-x: hidden;
  text-overflow: ellipsis;
  white-space: nowrap;
  margin-bottom: 0;
`;

const TableDelete = styled.tr`
  width: 100%;
  height: 36px;
  background: #f7f8f8;

  td {
    height: 36px;
    line-height: 36px;
    font-size: 1.3rem;
    font-weight: 400;
    color: #333740;
    text-align: left;
    border-collapse: collapse;
    border-top: 1px solid #f1f1f2 !important;
  }
`;

const ActionContainer = styled.td`
  text-align: right;

  i,
  svg {
    margin-left: 15px;
    font-size: 1rem;
    height: 1rem;
    color: #333740;

    &:first-of-type {
      margin-left: 0px;
    }
  }
`;
const DeleteSpan = styled.span`
  font-weight: 600;
  -webkit-font-smoothing: antialiased;
  &:after {
    content: '—';
    margin: 0 7px;
    font-size: 13px;
    font-weight: 600;
  }
`;

const DeletAllSpan = styled.span`
  position: absolute;
  color: #f64d0a;
  font-weight: 500;
  cursor: pointer;
  &:after {
    position: relative;
    top: -1px;
    content: '\f1f8';
    margin-left: 7px;
    font-size: 13px;
    font-family: FontAwesome;
    -webkit-font-smoothing: antialiased;
  }
`;

export {
  ActionContainer,
  Arrow,
  DeletAllSpan,
  DeleteSpan,
  Table,
  TableDelete,
  TableEmpty,
  TableRow,
  Thead,
  Truncate,
  Truncated,
};<|MERGE_RESOLUTION|>--- conflicted
+++ resolved
@@ -95,8 +95,7 @@
   }
 `;
 
-<<<<<<< HEAD
-const Arrow = styled(props => <Carret {...props} />)`
+const Arrow = styled(({ isUp, ...rest }) => <Carret {...rest} />)`
   margin-left: 5px;
   ${({ isUp }) =>
     isUp &&
@@ -104,23 +103,6 @@
     transform: rotateZ(180deg);
 
   `}
-=======
-const Arrow = styled.span`
-  &:after {
-    content: '\f0d8';
-    font-family: 'FontAwesome';
-    font-size: 13px;
-    font-weight: 600;
-    position: absolute;
-    top: 0px;
-    right: -12px;
-  }
-  &.isAsc {
-    &:after {
-      transform: rotateZ(180deg);
-    }
-  }
->>>>>>> e2227921
 `;
 
 const Truncate = styled.div``;
