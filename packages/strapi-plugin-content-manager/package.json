{
  "name": "strapi-plugin-content-manager",
<<<<<<< HEAD
  "version": "3.0.0-beta.11",
=======
  "version": "3.0.0-beta.13",
>>>>>>> da5d02fb
  "description": "A powerful UI to easily manage your data.",
  "strapi": {
    "name": "Content Manager",
    "icon": "plug",
    "description": "content-manager.plugin.description",
    "required": true
  },
  "scripts": {
    "test": "echo \"no tests yet\""
  },
  "dependencies": {
    "classnames": "^2.2.6",
    "codemirror": "^5.46.0",
    "draft-js": "^0.10.5",
    "immutable": "^3.8.2",
    "invariant": "^2.2.1",
    "lodash": "^4.17.11",
    "pluralize": "^7.0.0",
    "react": "^16.0.0",
    "react-dom": "^16.0.0",
    "react-intl": "^2.8.0",
    "react-redux": "^7.0.2",
    "react-router": "^5.0.0",
    "react-router-dom": "^5.0.0",
    "react-select": "^1.3.0",
    "react-transition-group": "^2.5.0",
    "reactstrap": "^5.0.0",
    "redux": "^4.0.1",
    "redux-immutable": "^4.0.0",
    "reselect": "^3.0.1",
    "showdown": "^1.9.0",
<<<<<<< HEAD
    "strapi-helper-plugin": "3.0.0-beta.11",
    "strapi-utils": "3.0.0-beta.11",
=======
    "strapi-helper-plugin": "3.0.0-beta.13",
    "strapi-utils": "3.0.0-beta.13",
>>>>>>> da5d02fb
    "styled-components": "^4.2.0"
  },
  "author": {
    "name": "Strapi team",
    "email": "hi@strapi.io",
    "url": "http://strapi.io"
  },
  "maintainers": [
    {
      "name": "Strapi team",
      "email": "hi@strapi.io",
      "url": "http://strapi.io"
    }
  ],
  "repository": {
    "type": "git",
    "url": "git://github.com/strapi/strapi.git"
  },
  "engines": {
<<<<<<< HEAD
    "node": ">= 10.0.0",
    "npm": ">= 6.0.0"
=======
    "node": ">=10.0.0",
    "npm": ">=6.0.0"
>>>>>>> da5d02fb
  },
  "license": "MIT",
  "gitHead": "c85658a19b8fef0f3164c19693a45db305dc07a9"
}<|MERGE_RESOLUTION|>--- conflicted
+++ resolved
@@ -1,10 +1,6 @@
 {
   "name": "strapi-plugin-content-manager",
-<<<<<<< HEAD
-  "version": "3.0.0-beta.11",
-=======
   "version": "3.0.0-beta.13",
->>>>>>> da5d02fb
   "description": "A powerful UI to easily manage your data.",
   "strapi": {
     "name": "Content Manager",
@@ -36,13 +32,8 @@
     "redux-immutable": "^4.0.0",
     "reselect": "^3.0.1",
     "showdown": "^1.9.0",
-<<<<<<< HEAD
-    "strapi-helper-plugin": "3.0.0-beta.11",
-    "strapi-utils": "3.0.0-beta.11",
-=======
     "strapi-helper-plugin": "3.0.0-beta.13",
     "strapi-utils": "3.0.0-beta.13",
->>>>>>> da5d02fb
     "styled-components": "^4.2.0"
   },
   "author": {
@@ -62,13 +53,8 @@
     "url": "git://github.com/strapi/strapi.git"
   },
   "engines": {
-<<<<<<< HEAD
-    "node": ">= 10.0.0",
-    "npm": ">= 6.0.0"
-=======
     "node": ">=10.0.0",
     "npm": ">=6.0.0"
->>>>>>> da5d02fb
   },
   "license": "MIT",
   "gitHead": "c85658a19b8fef0f3164c19693a45db305dc07a9"
