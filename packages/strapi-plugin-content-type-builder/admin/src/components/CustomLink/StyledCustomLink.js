--- conflicted
+++ resolved
@@ -14,16 +14,9 @@
   line-height: 0;
   p {
     color: ${colors.blue};
-<<<<<<< HEAD
-    font-size: 13px;
-    font-weight: 500;
-    i {
-      margin-right: 5px;
-=======
     i,
     svg {
       -webkit-font-smoothing: subpixel-antialiased;
->>>>>>> 46c32055
     }
   }
   button {
