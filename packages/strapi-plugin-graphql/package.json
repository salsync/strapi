{
  "name": "strapi-plugin-graphql",
  "version": "3.3.2",
  "description": "This is the description of the plugin.",
  "strapi": {
    "name": "graphql",
    "icon": "plug",
    "description": "Adds GraphQL endpoint with default API methods."
  },
  "scripts": {
    "test": "echo \"no tests yet\""
  },
  "dependencies": {
    "@apollo/federation": "^0.20.1",
<<<<<<< HEAD
    "apollo-server-koa": "2.17.0",
    "dataloader": "^1.4.0",
    "glob": "^7.1.6",
    "graphql": "^14.7.0",
    "graphql-depth-limit": "^1.1.0",
    "graphql-iso-date": "^3.6.1",
    "graphql-playground-middleware-koa": "^1.6.20",
    "graphql-tools": "4.0.6",
=======
    "apollo-server-koa": "2.18.2",
    "dataloader": "^1.4.0",
    "glob": "^7.1.6",
    "graphql": "15.3.0",
    "graphql-depth-limit": "^1.1.0",
    "graphql-iso-date": "^3.6.1",
    "graphql-playground-middleware-koa": "^1.6.20",
    "graphql-tools": "4.0.8",
>>>>>>> 6010c5a8
    "graphql-type-json": "0.3.2",
    "graphql-type-long": "^0.1.1",
    "graphql-upload": "11.0.0",
    "koa-compose": "^4.1.0",
    "lodash": "4.17.20",
    "pluralize": "^8.0.0",
    "strapi-utils": "3.3.2"
  },
  "devDependencies": {
    "cross-env": "^5.2.1",
    "koa": "^2.13.0",
    "rimraf": "3.0.2"
  },
  "author": {
    "name": "A Strapi developer",
    "email": "",
    "url": ""
  },
  "maintainers": [
    {
      "name": "A Strapi developer",
      "email": "",
      "url": ""
    }
  ],
  "engines": {
    "node": ">=10.16.0 <=14.x.x",
    "npm": ">=6.0.0"
  },
  "license": "SEE LICENSE IN LICENSE",
  "gitHead": "231263a3535658bab1e9492c6aaaed8692d62a53"
}<|MERGE_RESOLUTION|>--- conflicted
+++ resolved
@@ -12,16 +12,6 @@
   },
   "dependencies": {
     "@apollo/federation": "^0.20.1",
-<<<<<<< HEAD
-    "apollo-server-koa": "2.17.0",
-    "dataloader": "^1.4.0",
-    "glob": "^7.1.6",
-    "graphql": "^14.7.0",
-    "graphql-depth-limit": "^1.1.0",
-    "graphql-iso-date": "^3.6.1",
-    "graphql-playground-middleware-koa": "^1.6.20",
-    "graphql-tools": "4.0.6",
-=======
     "apollo-server-koa": "2.18.2",
     "dataloader": "^1.4.0",
     "glob": "^7.1.6",
@@ -30,7 +20,6 @@
     "graphql-iso-date": "^3.6.1",
     "graphql-playground-middleware-koa": "^1.6.20",
     "graphql-tools": "4.0.8",
->>>>>>> 6010c5a8
     "graphql-type-json": "0.3.2",
     "graphql-type-long": "^0.1.1",
     "graphql-upload": "11.0.0",
