/**
*
* InputToggle
* Customization
*  - customBootstrapClass : string
*   overrides the default col-md-4 class
*
* Required
*  - handleChange: function
*  - target: string
*  - isChecked: bool
*/
<<<<<<< HEAD
=======

>>>>>>> 99d03e22
import React from 'react';
import PropTypes from 'prop-types';
import { FormattedMessage } from 'react-intl';
import styles from './styles.scss';

class InputToggle extends React.Component { // eslint-disable-line react/prefer-stateless-function
  constructor(props) {
    super(props);
    this.state = {
      isChecked: false,
    };
  }

  componentDidMount() {
    const isChecked = this.props.isChecked ? this.props.isChecked : false;
    this.setState({ isChecked });
  }

  componentWillReceiveProps(nextProps) {
    if (nextProps.isChecked !== this.props.isChecked) {
      this.setState({ isChecked: nextProps.isChecked });
    }
  }

  toggle = (e) => {
    e.preventDefault();
    let isChecked = this.state.isChecked;

    // prevent the toggle if the user clicks on the already selected input
    if (e.target.id === 'on' && !this.state.isChecked) {
      isChecked = true;
    } else if (e.target.id === 'off' && this.state.isChecked) {
      isChecked  = false;
    }
    const target = {
      name: this.props.target,
      value: isChecked,
    };
    this.setState({ isChecked });
    this.props.handleChange({ target });
  }

  render() {
    const btnClassOff = this.state.isChecked ? 'btn ' : `btn ${styles.gradientOff}`;
    const btnClassOn = this.state.isChecked ? `btn ${styles.gradientOn}` : 'btn';
    const customBootstrapClass = this.props.customBootstrapClass ? this.props.customBootstrapClass : 'col-md-4';
    const label = this.props.hiddenLabel ? ''
      : <div className={styles.toggleLabel}><FormattedMessage id={`settings-manager.${this.props.name}`} /></div>;
    const resized = this.props.hiddenLabel ? { marginTop: '-1rem'} : { marginTop: ''};
    return (
      <div className={`${customBootstrapClass} ${styles.container}`} style={resized}>
        {label}
        <div className={`${styles.inputToggle} btn-group`} data-toggle="buttons">
          <button type="button" className={btnClassOff} id="off" onClick={this.toggle}>OFF</button>
          <button type="button" className={btnClassOn} id="on" onClick={this.toggle}>ON</button>
        </div>
      </div>
    );
  }
}

InputToggle.propTypes = {
  customBootstrapClass: PropTypes.string,
  handleChange: PropTypes.func,
  hiddenLabel: PropTypes.bool,
  isChecked: PropTypes.bool,
  name: PropTypes.string,
  target: PropTypes.string,
}

export default InputToggle;<|MERGE_RESOLUTION|>--- conflicted
+++ resolved
@@ -10,10 +10,7 @@
 *  - target: string
 *  - isChecked: bool
 */
-<<<<<<< HEAD
-=======
 
->>>>>>> 99d03e22
 import React from 'react';
 import PropTypes from 'prop-types';
 import { FormattedMessage } from 'react-intl';
