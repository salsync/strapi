import React from 'react';
import PropTypes from 'prop-types';
import { Checkbox } from '@buffetjs/core';

import { createMatrix } from '../../utils';

import Card from '../Card';
import CardControlsWrapper from '../CardControlsWrapper';
import Wrapper from './Wrapper';

const List = ({ data, onChange, selectedItems, canSelect }) => {
  const matrix = createMatrix(data);

  return (
    <Wrapper>
      {matrix.map(({ key, rowContent }) => {
        return (
          <div className="row" key={key}>
            {rowContent.map(item => {
              const { id, url } = item;
              const checked = selectedItems.findIndex(file => file.id === id) !== -1;
              const fileUrl = url.startsWith('/') ? `${strapi.backendURL}${url}` : url;

              return (
<<<<<<< HEAD
                <div className="col-xs-12 col-md-6 col-xl-3" key={id}>
                  <Card checked={checked} {...item} url={`${strapi.backendURL}${url}`}>
                    <CardControlsWrapper leftAlign className="card-control-wrapper">
                      <Checkbox name={`${id}`} onChange={onChange} value={checked} />
                    </CardControlsWrapper>
=======
                <div className="col-xs-12 col-md-6 col-xl-3" key={item.id}>
                  <Card small checked={checked} {...item} url={fileUrl}>
                    {(checked || canSelect) && (
                      <CardControlsWrapper leftAlign className="card-control-wrapper">
                        <Checkbox name={`${id}`} onChange={onChange} value={checked} />
                      </CardControlsWrapper>
                    )}
>>>>>>> 118e2331
                  </Card>
                </div>
              );
            })}
          </div>
        );
      })}
    </Wrapper>
  );
};

List.defaultProps = {
  canSelect: true,
  data: [],
  onChange: () => {},
  selectedItems: [],
};

List.propTypes = {
  canSelect: PropTypes.bool,
  data: PropTypes.array,
  onChange: PropTypes.func,
  selectedItems: PropTypes.array,
};

export default List;<|MERGE_RESOLUTION|>--- conflicted
+++ resolved
@@ -18,25 +18,18 @@
           <div className="row" key={key}>
             {rowContent.map(item => {
               const { id, url } = item;
+
               const checked = selectedItems.findIndex(file => file.id === id) !== -1;
               const fileUrl = url.startsWith('/') ? `${strapi.backendURL}${url}` : url;
 
               return (
-<<<<<<< HEAD
                 <div className="col-xs-12 col-md-6 col-xl-3" key={id}>
-                  <Card checked={checked} {...item} url={`${strapi.backendURL}${url}`}>
-                    <CardControlsWrapper leftAlign className="card-control-wrapper">
-                      <Checkbox name={`${id}`} onChange={onChange} value={checked} />
-                    </CardControlsWrapper>
-=======
-                <div className="col-xs-12 col-md-6 col-xl-3" key={item.id}>
-                  <Card small checked={checked} {...item} url={fileUrl}>
+                  <Card checked={checked} {...item} url={fileUrl}>
                     {(checked || canSelect) && (
                       <CardControlsWrapper leftAlign className="card-control-wrapper">
                         <Checkbox name={`${id}`} onChange={onChange} value={checked} />
                       </CardControlsWrapper>
                     )}
->>>>>>> 118e2331
                   </Card>
                 </div>
               );
