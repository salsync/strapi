import React, { useReducer, useState, useEffect } from 'react';
import { includes } from 'lodash';
import { useHistory, useLocation } from 'react-router-dom';
import { Header } from '@buffetjs/custom';
import {
  HeaderSearch,
  PageFooter,
  useGlobalContext,
  generateFiltersFromSearch,
  useQuery,
  generateSearchFromFilters,
} from 'strapi-helper-plugin';
import getTrad from '../../utils/getTrad';
import Container from '../../components/Container';
import ControlsWrapper from '../../components/ControlsWrapper';
import SelectAll from '../../components/SelectAll';
import SortPicker from '../../components/SortPicker';
<<<<<<< HEAD
import List from '../../components/List';
=======
import FiltersPicker from '../../components/FiltersPicker';
import FiltersList from '../../components/FiltersList';
// import List from '../../components/List';
>>>>>>> 280b158f
import ListEmpty from '../../components/ListEmpty';
import ModalStepper from '../ModalStepper';
import {
  filtersForm,
  generatePageFromStart,
  generateStartFromPage,
  getHeaderLabel,
} from './utils';
import init from './init';
import reducer, { initialState } from './reducer';

const HomePage = () => {
  const { formatMessage } = useGlobalContext();
  const [reducerState, dispatch] = useReducer(reducer, initialState, init);
  const [isOpen, setIsOpen] = useState(false);
  const { push } = useHistory();
  const { search } = useLocation();
  const query = useQuery();
  const { data, dataToDelete } = reducerState.toJS();
  const pluginName = formatMessage({ id: getTrad('plugin.name') });
  const paramsKeys = ['_limit', '_page', '_q', '_sort'];

  useEffect(() => {
    // TODO - Retrieve data
    dispatch({
      type: 'GET_DATA_SUCCEEDED',
      data: [],
    });
  }, []);

  const getSearchParams = () => {
    const params = {};
    query.forEach((value, key) => {
      if (includes(paramsKeys, key)) {
        params[key] = value;
      }
    });

    return params;
  };

  const getUpdatedSearchParams = updatedParams => {
    return {
      ...getSearchParams(),
      ...updatedParams,
    };
  };

  const handleChangeFilters = ({ target: { value } }) => {
    if (value) {
      // Add filter
      const updatedFilters = generateFiltersFromSearch(search);
      updatedFilters.push(value);

      handleChangeParams({
        target: { name: 'filters', value: updatedFilters },
      });
    }
  };

  const handleDeleteFilter = index => {
    // Remove filter
    const updatedFilters = generateFiltersFromSearch(search);
    updatedFilters.splice(index, 1);

    handleChangeParams({
      target: { name: 'filters', value: updatedFilters },
    });
  };

  const handleChangeListParams = ({ target: { name, value } }) => {
    if (name.includes('_page')) {
      handleChangeParams({
        target: { name: '_start', value: generateStartFromPage(value, limit) },
      });
    } else {
      handleChangeParams({ target: { name: '_limit', value } });
    }
  };

  const getQueryValue = key => {
    const queryParams = getSearchParams();

    return queryParams[key];
  };

  const handleChangeCheck = ({ target: { name, value } }) => {
    dispatch({
      type: 'ON_CHANGE_DATA_TO_DELETE',
      id: name,
      value,
    });
  };

  const handleChangeParams = ({ target: { name, value } }) => {
    const updatedSearch = getUpdatedSearchParams({ [name]: value });
    const newSearch = generateSearchFromFilters(updatedSearch);

    push({ search: encodeURI(newSearch) });
  };

  const handleClearSearch = () => {
    handleChangeParams({ target: { name: '_q', value: '' } });
  };

  const handleClickToggleModal = () => {
    setIsOpen(prev => !prev);
  };

  const headerProps = {
    title: {
      label: pluginName,
    },
    content: formatMessage(
      {
        id: getTrad(getHeaderLabel(data)),
      },
      // Values
      { number: 1 }
    ),
    actions: [
      {
        disabled: dataToDelete.length === 0,
        color: 'cancel',
        // TradId from the strapi-admin package
        label: formatMessage({ id: 'app.utils.delete' }),
        onClick: () => {},
        type: 'button',
      },
      {
        disabled: false,
        color: 'primary',
        label: formatMessage({ id: getTrad('header.actions.upload-assets') }),
        onClick: handleClickToggleModal,
        type: 'button',
      },
    ],
  };

  const limit = parseInt(getQueryValue('_limit'), 10) || 10;
  const start = parseInt(getQueryValue('_start'), 10) || 0;

  const params = {
    _limit: parseInt(getQueryValue('_limit'), 10) || 10,
    _page: generatePageFromStart(start, limit),
  };

  return (
    <Container>
      <Header {...headerProps} />
      <HeaderSearch
        label={pluginName}
        onChange={handleChangeParams}
        onClear={handleClearSearch}
        placeholder={formatMessage({ id: getTrad('search.placeholder') })}
        name="_q"
        value={getQueryValue('_q') || ''}
      />

      <ControlsWrapper>
        <SelectAll />
        <SortPicker
          onChange={handleChangeParams}
          value={getQueryValue('_sort') || null}
        />
        <FiltersPicker onChange={handleChangeFilters} filters={filtersForm} />
        <FiltersList
          filters={generateFiltersFromSearch(search)}
          onClick={handleDeleteFilter}
        />
      </ControlsWrapper>
      <List onChange={handleChangeCheck} selectedItems={dataToDelete} />
      <ListEmpty onClick={handleClickToggleModal} />
<<<<<<< HEAD
=======
      {/* <List data={data} /> */}

      <PageFooter
        count={50}
        context={{ emitEvent: () => {} }}
        onChangeParams={handleChangeListParams}
        params={params}
      />
>>>>>>> 280b158f
      <ModalStepper isOpen={isOpen} onToggle={handleClickToggleModal} />
    </Container>
  );
};

export default HomePage;<|MERGE_RESOLUTION|>--- conflicted
+++ resolved
@@ -15,13 +15,9 @@
 import ControlsWrapper from '../../components/ControlsWrapper';
 import SelectAll from '../../components/SelectAll';
 import SortPicker from '../../components/SortPicker';
-<<<<<<< HEAD
-import List from '../../components/List';
-=======
 import FiltersPicker from '../../components/FiltersPicker';
 import FiltersList from '../../components/FiltersList';
-// import List from '../../components/List';
->>>>>>> 280b158f
+import List from '../../components/List';
 import ListEmpty from '../../components/ListEmpty';
 import ModalStepper from '../ModalStepper';
 import {
@@ -195,17 +191,12 @@
       </ControlsWrapper>
       <List onChange={handleChangeCheck} selectedItems={dataToDelete} />
       <ListEmpty onClick={handleClickToggleModal} />
-<<<<<<< HEAD
-=======
-      {/* <List data={data} /> */}
-
       <PageFooter
         count={50}
         context={{ emitEvent: () => {} }}
         onChangeParams={handleChangeListParams}
         params={params}
       />
->>>>>>> 280b158f
       <ModalStepper isOpen={isOpen} onToggle={handleClickToggleModal} />
     </Container>
   );
