import React, { useReducer, useState, useRef, useEffect } from 'react';
import { includes, isEmpty, toString } from 'lodash';
import { useHistory, useLocation } from 'react-router-dom';
import { Header } from '@buffetjs/custom';
import { useDebounce } from '@buffetjs/hooks';
import {
  HeaderSearch,
  PageFooter,
  PopUpWarning,
  LoadingIndicatorPage,
  useGlobalContext,
  generateFiltersFromSearch,
  generateSearchFromFilters,
  request,
  useQuery,
} from 'strapi-helper-plugin';
import {
  formatFileForEditing,
  getRequestUrl,
  getTrad,
  generatePageFromStart,
  generateStartFromPage,
  getFileModelTimestamps,
} from '../../utils';
import Container from '../../components/Container';
import ControlsWrapper from '../../components/ControlsWrapper';
import Padded from '../../components/Padded';
import SelectAll from '../../components/SelectAll';
import SortPicker from '../../components/SortPicker';
import Filters from '../../components/Filters';
import List from '../../components/List';
import ListEmpty from '../../components/ListEmpty';
import ModalStepper from '../ModalStepper';
import { generateStringFromParams, getHeaderLabel } from './utils';
import init from './init';
import reducer, { initialState } from './reducer';

const HomePage = () => {
  const { formatMessage, plugins } = useGlobalContext();
  const [, updated_at] = getFileModelTimestamps(plugins);
  const [reducerState, dispatch] = useReducer(reducer, initialState, init);
  const query = useQuery();
  const [isModalOpen, setIsModalOpen] = useState(false);
  const [isPopupOpen, setIsPopupOpen] = useState(false);
  const [fileToEdit, setFileToEdit] = useState(null);
  const [shouldRefetch, setShouldRefetch] = useState(false);
  const [modalInitialStep, setModalInitialStep] = useState('browse');
  const [searchValue, setSearchValue] = useState(query.get('_q') || '');
  const { push } = useHistory();
  const { search } = useLocation();
  const isMounted = useRef(true);
  const { data, dataCount, dataToDelete, isLoading } = reducerState.toJS();
  const pluginName = formatMessage({ id: getTrad('plugin.name') });
  const paramsKeys = ['_limit', '_start', '_q', '_sort'];
  const debouncedSearch = useDebounce(searchValue, 300);

  useEffect(() => {
    return () => (isMounted.current = false);
  }, []);

  useEffect(() => {
    handleChangeParams({ target: { name: '_q', value: debouncedSearch } });

    // eslint-disable-next-line react-hooks/exhaustive-deps
  }, [debouncedSearch]);

  useEffect(() => {
    fetchListData();

    // eslint-disable-next-line react-hooks/exhaustive-deps
  }, [search]);

  const deleteMedia = async id => {
    const requestURL = getRequestUrl(`files/${id}`);

    try {
      await request(requestURL, {
        method: 'DELETE',
      });
    } catch (err) {
      if (isMounted.current) {
        strapi.notification.error('notification.error');
      }
    }
  };

  const fetchListData = async () => {
    dispatch({ type: 'GET_DATA' });

    const [data, count] = await Promise.all([fetchData(), fetchDataCount()]);

    if (isMounted.current) {
      dispatch({
        type: 'GET_DATA_SUCCEEDED',
        data,
        count,
      });
    }
  };

  const fetchData = async () => {
    const dataRequestURL = getRequestUrl('files');
    const params = generateStringFromParams(query);

    const paramsToSend = params.includes('_sort')
      ? params
      : params.concat(`&_sort=${updated_at}:DESC`);

    try {
      const data = await request(`${dataRequestURL}?${paramsToSend}`, {
        method: 'GET',
      });

      return Promise.resolve(data);
    } catch (err) {
      if (isMounted.current) {
        dispatch({ type: 'GET_DATA_ERROR' });
        strapi.notification.error('notification.error');
      }
    }

    return [];
  };

  const fetchDataCount = async () => {
    const requestURL = getRequestUrl('files/count');

    try {
      const { count } = await request(requestURL, {
        method: 'GET',
      });

      return Promise.resolve(count);
    } catch (err) {
      if (isMounted.current) {
        dispatch({ type: 'GET_DATA_ERROR' });
        strapi.notification.error('notification.error');
      }
    }

    return null;
  };

  const getSearchParams = () => {
    const params = {};

    query.forEach((value, key) => {
      if (includes(paramsKeys, key)) {
        params[key] = value;
      }
    });

    return params;
  };

  const generateNewSearch = (updatedParams = {}) => {
    return {
      ...getSearchParams(),
      filters: generateFiltersFromSearch(search),
      ...updatedParams,
    };
  };

  const handleChangeCheck = ({ target: { name } }) => {
    dispatch({
      type: 'ON_CHANGE_DATA_TO_DELETE',
      id: name,
    });
  };

  const handleChangeListParams = ({ target: { name, value } }) => {
    if (name.includes('_page')) {
      handleChangeParams({
        target: { name: '_start', value: generateStartFromPage(value, limit) },
      });
    } else {
      handleChangeParams({ target: { name: '_limit', value } });
    }
  };

  const handleChangeParams = ({ target: { name, value } }) => {
    let updatedQueryParams = generateNewSearch({ [name]: value });

    if (name === 'filters') {
      const filters = [...generateFiltersFromSearch(search), value];

      updatedQueryParams = generateNewSearch({ [name]: filters });
    }

    if (name === '_limit') {
      updatedQueryParams = generateNewSearch({ [name]: value, _start: 0 });
    }

    const newSearch = generateSearchFromFilters(updatedQueryParams);

    push({ search: encodeURI(newSearch) });
  };

  const handleChangeSearchValue = ({ target: { value } }) => {
    setSearchValue(value);
  };

  const handleClickEditFile = id => {
    const file = formatFileForEditing(data.find(file => toString(file.id) === toString(id)));

    setFileToEdit(file);
    setModalInitialStep('edit');
    handleClickToggleModal();
  };

  const handleClearSearch = () => {
    setSearchValue('');
  };

  const handleClickToggleModal = (refetch = false) => {
    setIsModalOpen(prev => !prev);
    setShouldRefetch(refetch);
  };

  const handleClickTogglePopup = () => {
    setIsPopupOpen(prev => !prev);
  };

  const handleDeleteFilter = index => {
    const filters = generateFiltersFromSearch(search).filter(
      (filter, filterIndex) => filterIndex !== index
    );

    const updatedQueryParams = generateNewSearch({ filters });

    const newSearch = generateSearchFromFilters(updatedQueryParams);

    push({ search: encodeURI(newSearch) });
  };

  const handleDeleteMediaFromModal = async id => {
    handleClickToggleModal();

    lockAppWithOverlay();

    try {
      await deleteMedia(id);

      strapi.notification.success('notification.success.delete');

      dispatch({
        type: 'ON_DELETE_MEDIA_SUCCEEDED',
        mediaId: id,
      });
    } catch (err) {
      // Silent
    } finally {
      strapi.unlockApp();
    }
  };

  const handleDeleteMedias = async () => {
    setIsPopupOpen(false);

    lockAppWithOverlay();

    try {
      await Promise.all(dataToDelete.map(item => deleteMedia(item.id)));

      dispatch({
        type: 'CLEAR_DATA_TO_DELETE',
      });

      fetchListData();
    } catch (error) {
      // Silent
    } finally {
      strapi.unlockApp();
    }
  };

  const handleModalClose = () => {
    resetModalState();

    if (shouldRefetch) {
      fetchListData();
      setShouldRefetch(false);
    }
  };

  const handleSelectAll = () => {
    dispatch({
      type: 'TOGGLE_SELECT_ALL',
    });
  };

  const lockAppWithOverlay = () => {
    const overlayblockerParams = {
      children: <div />,
      noGradient: true,
    };

    strapi.lockApp(overlayblockerParams);
  };

  const resetModalState = () => {
    setModalInitialStep('browse');
    setFileToEdit(null);
  };

  const headerProps = {
    title: {
      label: pluginName,
    },
    content: formatMessage(
      {
        id: getTrad(getHeaderLabel(data)),
      },
      { number: dataCount }
    ),
    actions: [
      {
        disabled: dataToDelete.length === 0,
        color: 'cancel',
        // TradId from the strapi-admin package
        label: formatMessage({ id: 'app.utils.delete' }),
        onClick: () => setIsPopupOpen(true),
        type: 'button',
      },
      {
        disabled: false,
        color: 'primary',
        label: formatMessage({ id: getTrad('header.actions.upload-assets') }),
        onClick: () => handleClickToggleModal(),
        type: 'button',
      },
    ],
  };

  const limit = parseInt(query.get('_limit'), 10) || 10;
  const start = parseInt(query.get('_start'), 10) || 0;

  const params = {
    _limit: limit,
    _page: generatePageFromStart(start, limit),
  };

  const paginationCount = data.length < limit ? data.length : dataCount;

  const hasSomeCheckboxSelected = data.some(item =>
    dataToDelete.find(itemToDelete => item.id.toString() === itemToDelete.id.toString())
  );

  const areAllCheckboxesSelected =
    data.every(item =>
      dataToDelete.find(itemToDelete => item.id.toString() === itemToDelete.id.toString())
    ) && hasSomeCheckboxSelected;

  if (isLoading) {
    return <LoadingIndicatorPage />;
  }

  const filters = generateFiltersFromSearch(search);
  const hasFilters = !isEmpty(filters);
  const hasSearch = !isEmpty(searchValue);
  const areResultsEmptyWithSearchOrFilters = isEmpty(data) && (hasSearch || hasFilters);

  return (
    <Container>
      <Header {...headerProps} />
      <HeaderSearch
        label={pluginName}
        onChange={handleChangeSearchValue}
        onClear={handleClearSearch}
        placeholder={formatMessage({ id: getTrad('search.placeholder') })}
        name="_q"
        value={searchValue}
      />
      <ControlsWrapper>
        <SelectAll
          onChange={handleSelectAll}
          checked={areAllCheckboxesSelected}
          someChecked={hasSomeCheckboxSelected && !areAllCheckboxesSelected}
        />
<<<<<<< HEAD
        <SortPicker
          onChange={handleChangeParams}
          value={query.get('_sort') || `${updated_at}:DESC`}
        />
=======
        <Padded right />
        <SortPicker onChange={handleChangeParams} value={query.get('_sort') || null} />
        <Padded right />
>>>>>>> c08a0b1b
        <Filters onChange={handleChangeParams} filters={filters} onClick={handleDeleteFilter} />
      </ControlsWrapper>
      {dataCount > 0 && !areResultsEmptyWithSearchOrFilters ? (
        <>
          <List
            clickable
            data={data}
            onChange={handleChangeCheck}
            onCardClick={handleClickEditFile}
            selectedItems={dataToDelete}
          />
          <PageFooter
            context={{ emitEvent: () => {} }}
            count={paginationCount}
            onChangeParams={handleChangeListParams}
            params={params}
          />
        </>
      ) : (
        <ListEmpty
          onClick={handleClickToggleModal}
          hasSearchApplied={areResultsEmptyWithSearchOrFilters}
        />
      )}
      <ModalStepper
        initialFileToEdit={fileToEdit}
        initialStep={modalInitialStep}
        isOpen={isModalOpen}
        onClosed={handleModalClose}
        onDeleteMedia={handleDeleteMediaFromModal}
        onToggle={handleClickToggleModal}
        refetchData={fetchListData}
      />
      <PopUpWarning
        isOpen={isPopupOpen}
        toggleModal={handleClickTogglePopup}
        popUpWarningType="danger"
        onConfirm={handleDeleteMedias}
      />
      <Padded bottom size="md" />
      <Padded bottom size="md" />
    </Container>
  );
};

export default HomePage;<|MERGE_RESOLUTION|>--- conflicted
+++ resolved
@@ -377,16 +377,12 @@
           checked={areAllCheckboxesSelected}
           someChecked={hasSomeCheckboxSelected && !areAllCheckboxesSelected}
         />
-<<<<<<< HEAD
+        <Padded right />
         <SortPicker
           onChange={handleChangeParams}
           value={query.get('_sort') || `${updated_at}:DESC`}
         />
-=======
         <Padded right />
-        <SortPicker onChange={handleChangeParams} value={query.get('_sort') || null} />
-        <Padded right />
->>>>>>> c08a0b1b
         <Filters onChange={handleChangeParams} filters={filters} onClick={handleDeleteFilter} />
       </ControlsWrapper>
       {dataCount > 0 && !areResultsEmptyWithSearchOrFilters ? (
