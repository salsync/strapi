'use strict';

const _ = require('lodash');
const { join } = require('path');
const { exists } = require('fs-extra');
const loadFiles = require('../load/load-files');

module.exports = async strapi => {
  const componentsDir = join(strapi.dir, 'components');

  if (!(await exists(componentsDir))) {
    return {};
  }

  const map = await loadFiles(componentsDir, '*/*.*(js|json)');

  return Object.keys(map).reduce((acc, category) => {
    Object.keys(map[category]).forEach(key => {
      const schema = map[category][key];

      const filePath = join(componentsDir, category, schema.__filename__);

      if (!schema.connection) {
        return strapi.stopWithError(
          `Component ${key} is missing a "connection" property.\nVerify file ${filePath}.`
        );
      }

      if (!schema.collectionName) {
        return strapi.stopWithError(
          `Component ${key} is missing a "collectionName" property.\nVerify file ${filePath}.`
        );
      }

      const uid = `${category}.${key}`;

      acc[uid] = Object.assign(schema, {
        __schema__: _.cloneDeep(schema),
        uid,
        category,
        modelType: 'component',
        modelName: key,
<<<<<<< HEAD
        globalId: schema.globalId || _.upperFirst(_.camelCase(`component_${key}`)),
=======
        globalId: schema.globalId || _.upperFirst(_.camelCase(`component_${uid}`)),
>>>>>>> 37d6a346
      });
    });
    return acc;
  }, {});
};<|MERGE_RESOLUTION|>--- conflicted
+++ resolved
@@ -40,13 +40,10 @@
         category,
         modelType: 'component',
         modelName: key,
-<<<<<<< HEAD
-        globalId: schema.globalId || _.upperFirst(_.camelCase(`component_${key}`)),
-=======
         globalId: schema.globalId || _.upperFirst(_.camelCase(`component_${uid}`)),
->>>>>>> 37d6a346
       });
     });
+
     return acc;
   }, {});
 };